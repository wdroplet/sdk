import { stringToHex } from '@polkadot/util';
import { randomAsHex } from '@polkadot/util-crypto';

import { DockAPI } from '../../src/api';

import {
  hexDIDToQualified, createNewDockDID, createKeyDetail, getHexIdentifierFromDID,
} from '../../src/utils/did';
import { FullNodeEndpoint, TestKeyringOpts, TestAccountURI } from '../test-constants';
import { getPublicKeyFromKeyringPair } from '../../src/utils/misc';
import { verifyCredential, verifyPresentation } from '../../src/utils/vc';
import { blobHexIdToQualified, createNewDockBlobId, DockBlobIdByteSize } from '../../src/modules/blob';
import Schema from '../../src/modules/schema';
import VerifiableCredential from '../../src/verifiable-credential';
import exampleSchema from '../example-schema';
import VerifiablePresentation from '../../src/verifiable-presentation';
import getKeyDoc from '../../src/utils/vc/helpers';
import DockResolver from '../../src/dock-resolver';

let account;
let pair;
let publicKey;
let dockDID;
let keyDetail;
let blobId;
let keyDoc;
let validCredential;
let invalidCredential;
let invalidFormatBlobId;
let dockResolver;

describe('Schema Blob Module Integration', () => {
  const dockApi = new DockAPI();

  // Generate first key with this seed. The key type is Sr25519
  const firstKeySeed = randomAsHex(32);

  beforeAll(async (done) => {
    await dockApi.init({
      keyring: TestKeyringOpts,
      address: FullNodeEndpoint,
    });
    account = dockApi.keyring.addFromUri(TestAccountURI);
    dockApi.setAccount(account);
    pair = dockApi.keyring.addFromUri(firstKeySeed);
    publicKey = getPublicKeyFromKeyringPair(pair);
    dockDID = createNewDockDID();
    keyDetail = createKeyDetail(publicKey, dockDID);
    await dockApi.sendTransaction(dockApi.did.new(dockDID, keyDetail));
    blobId = randomAsHex(DockBlobIdByteSize);

<<<<<<< HEAD
    // Write invalid format blob
=======
    vcInvalid.credentialSchema = {
      id: blobId,
      type: 'JsonSchemaValidator2018',
    };

    // Write a blob with invalid JSON-schema format
>>>>>>> 938809b6
    invalidFormatBlobId = randomAsHex(DockBlobIdByteSize);
    await dockApi.sendTransaction(dockApi.blob.new({
      id: invalidFormatBlobId,
      blob: stringToHex('hello world'),
      author: getHexIdentifierFromDID(dockDID),
    }, pair), false);

    // Write schema blob
    const blobStr = JSON.stringify(exampleSchema);
    await dockApi.sendTransaction(dockApi.blob.new({
      id: blobId,
      blob: stringToHex(blobStr),
      author: getHexIdentifierFromDID(dockDID),
    }, pair), false);

    // Properly format a keyDoc to use for signing
    keyDoc = getKeyDoc(
      dockDID,
      dockApi.keyring.addFromUri(firstKeySeed, null, 'sr25519'),
      'Sr25519VerificationKey2020',
    );

    // Create a resolver for dock DIDs
    dockResolver = new DockResolver(dockApi);

    // Create a valid credential with a schema
    validCredential = new VerifiableCredential('https://example.com/credentials/123');
    validCredential.addContext('https://www.w3.org/2018/credentials/examples/v1');
    const ctx1 = {
      '@context': {
        emailAddress: 'https://schema.org/email',
      },
    };
    validCredential.addContext(ctx1);
    validCredential.addType('AlumniCredential');
    validCredential.addSubject({
      id: dockDID,
      alumniOf: 'Example University',
      emailAddress: 'john@gmail.com',
    });
    validCredential.setSchema(blobHexIdToQualified(blobId), 'JsonSchemaValidator2018');
    await validCredential.sign(keyDoc);

    // Create a valid credential that doesn't follow the schema
    invalidCredential = new VerifiableCredential('https://example.com/credentials/1234');
    invalidCredential.addContext('https://www.w3.org/2018/credentials/examples/v1');
    const ctx2 = {
      '@context': {
        emailAddress: 'https://schema.org/email',
        notAlumniOf: 'https://schema.org/alumniOf',
      },
    };
    invalidCredential.addContext(ctx2);
    invalidCredential.addType('AlumniCredential');
    invalidCredential.addSubject({
      id: dockDID,
      notAlumniOf: 'Example University',
      emailAddress: 'john@gmail.com',
    });
    invalidCredential.setSchema(blobHexIdToQualified(blobId), 'JsonSchemaValidator2018');
    await invalidCredential.sign(keyDoc);

    done();
  }, 90000);

  afterAll(async () => {
    await dockApi.disconnect();
  }, 30000);

  test('setSignature will only accept signature of the supported types and set the signature key of the object.', async () => {
    const schema = new Schema();
    schema.setAuthor(dockDID);
    schema.name = 'AlumniCredSchema';
    await schema.setJSONSchema(exampleSchema);
    const msg = dock.blob.getSerializedBlob(schema.toBlob());
    const pk = getPublicKeyFromKeyringPair(pair);
    const sig = new SignatureSr25519(msg, pair);
    schema.setSignature(sig);
    expect(schema.signature).toBe(sig);
  });

  test('sign will generate a signature on the schema detail, this signature is verifiable.', async () => {
    const schema = new Schema();
    schema.setAuthor(dockDID);
    await schema.setJSONSchema(exampleSchema);
    schema.name = 'AlumniCredSchema';
    schema.sign(pair, dock.blob);
    expect(!!schema.signature).toBe(true);
  });

  test('getSchema will return schema in correct format.', async () => {
    await expect(Schema.getSchema(blobId, dockApi)).resolves.toMatchObject({
      ...exampleSchema,
      id: blobId,
      author: hexDIDToQualified(getHexIdentifierFromDID(dockDID)),
    });
  }, 30000);

  test('getSchema throws error when schema not in correct format.', async () => {
    await expect(Schema.getSchema(invalidFormatBlobId, dockApi)).rejects.toThrow(/Incorrect schema format/);
  }, 30000);

  test('getSchema throws error when no blob exists at the given id.', async () => {
    await expect(Schema.getSchema(createNewDockBlobId(), dockApi)).rejects.toThrow(/does not exist/);
  }, 30000);

  test('Utility method verifyCredential should pass if the subject is compatible with the schema in credentialSchema.', async () => {
    await expect(
      verifyCredential(
        validCredential.toJSON(), dockResolver, true, false, undefined, { dock: dockApi },
      ),
    ).resolves.toBeDefined();
  }, 30000);

  test('The verify method should pass if the subject is compatible with the schema in credentialSchema.', async () => {
    await expect(
      validCredential.verify(
        dockResolver, true, false, undefined, { dock: dockApi },
      ),
    ).resolves.toBeDefined();
  }, 30000);


  test('Utility method verifyCredential should check if schema is incompatible with the credentialSubject.', async () => {
    await expect(
      verifyCredential(
<<<<<<< HEAD
        invalidCredential.toJSON(), dockResolver, true, false, undefined, { notDock: dockApi },
=======
        vcInvalid, null, true, false, undefined, { notDock: dock },
>>>>>>> 938809b6
      ),
    ).rejects.toThrow('Only Dock schemas are supported as of now.');

    await expect(
      verifyCredential(
<<<<<<< HEAD
        invalidCredential.toJSON(), dockResolver, true, false, undefined, { dock: dockApi },
=======
        vcInvalid, null, true, false, undefined, { dock },
>>>>>>> 938809b6
      ),
    ).rejects.toThrow(/Schema validation failed/);
  }, 30000);

  test('The verify method should detect a subject with incompatible schema in credentialSchema.', async () => {
    await expect(
<<<<<<< HEAD
      invalidCredential.verify(
        dockResolver, true, false, undefined, { dock: dockApi },
=======
      vc.verify(
        null, true, false, undefined, { dock },
>>>>>>> 938809b6
      ),
    ).rejects.toThrow(/Schema validation failed/);
  }, 30000);


  test('Utility method verifyPresentation should check if schema is incompatible with the credentialSubject.', async () => {
    let vpInvalid = new VerifiablePresentation('https://example.com/credentials/12345');
    vpInvalid.addCredential(
      invalidCredential,
    );
    vpInvalid = await vpInvalid.sign(
      keyDoc,
      'some_challenge',
      'some_domain',
    );

    await expect(
      verifyPresentation(
        vpInvalid.toJSON(), 'some_challenge', 'some_domain', dockResolver, true, false, undefined, { notDock: dockApi },
      ),
    ).rejects.toThrow('Only Dock schemas are supported as of now.');

    await expect(
      verifyPresentation(
        vpInvalid.toJSON(), 'some_challenge', 'some_domain', dockResolver, true, false, undefined, { dock: dockApi },
      ),
    ).rejects.toThrow(/Schema validation failed/);
  }, 90000);

  test('Utility method verifyPresentation should check if schema is compatible with the credentialSubject.', async () => {
    let vpValid = new VerifiablePresentation('https://example.com/credentials/12345');
    vpValid.addCredential(
      validCredential,
    );
    vpValid = await vpValid.sign(
      keyDoc,
      'some_challenge',
      'some_domain',
    );

    await expect(
      verifyPresentation(
        vpValid.toJSON(), 'some_challenge', 'some_domain', dockResolver, true, false, undefined, { dock: dockApi },
      ),
    ).resolves.toBeDefined();
  }, 90000);

  test('VerifiablePresentation\'s verify should check if the schema is incompatible with the credentialSubject.', async () => {
    let vpInvalid = new VerifiablePresentation('https://example.com/credentials/12345');
    vpInvalid.addCredential(
      invalidCredential,
    );
    vpInvalid = await vpInvalid.sign(
      keyDoc,
      'some_challenge',
      'some_domain',
    );

    await expect(
      vpInvalid.verify(
        'some_challenge', 'some_domain', dockResolver, true, false, undefined, { notDock: dockApi },
      ),
    ).rejects.toThrow('Only Dock schemas are supported as of now.');

    await expect(
      vpInvalid.verify(
        'some_challenge', 'some_domain', dockResolver, true, false, undefined, { dock: dockApi },
      ),
    ).rejects.toThrow(/Schema validation failed/);
  }, 90000);

  test('VerifiablePresentation\'s verify should check if the schema is compatible with the credentialSubject.', async () => {
    let vpValid = new VerifiablePresentation('https://example.com/credentials/12345');
    vpValid.addCredential(
      validCredential,
    );
    vpValid = await vpValid.sign(
      keyDoc,
      'some_challenge',
      'some_domain',
    );

    await expect(
      vpValid.verify(
        'some_challenge', 'some_domain', dockResolver, true, false, undefined, { dock: dockApi },
      ),
    ).resolves.toBeDefined();
  }, 90000);
});<|MERGE_RESOLUTION|>--- conflicted
+++ resolved
@@ -49,16 +49,7 @@
     await dockApi.sendTransaction(dockApi.did.new(dockDID, keyDetail));
     blobId = randomAsHex(DockBlobIdByteSize);
 
-<<<<<<< HEAD
-    // Write invalid format blob
-=======
-    vcInvalid.credentialSchema = {
-      id: blobId,
-      type: 'JsonSchemaValidator2018',
-    };
-
     // Write a blob with invalid JSON-schema format
->>>>>>> 938809b6
     invalidFormatBlobId = randomAsHex(DockBlobIdByteSize);
     await dockApi.sendTransaction(dockApi.blob.new({
       id: invalidFormatBlobId,
@@ -185,34 +176,21 @@
   test('Utility method verifyCredential should check if schema is incompatible with the credentialSubject.', async () => {
     await expect(
       verifyCredential(
-<<<<<<< HEAD
         invalidCredential.toJSON(), dockResolver, true, false, undefined, { notDock: dockApi },
-=======
-        vcInvalid, null, true, false, undefined, { notDock: dock },
->>>>>>> 938809b6
       ),
     ).rejects.toThrow('Only Dock schemas are supported as of now.');
 
     await expect(
       verifyCredential(
-<<<<<<< HEAD
         invalidCredential.toJSON(), dockResolver, true, false, undefined, { dock: dockApi },
-=======
-        vcInvalid, null, true, false, undefined, { dock },
->>>>>>> 938809b6
       ),
     ).rejects.toThrow(/Schema validation failed/);
   }, 30000);
 
   test('The verify method should detect a subject with incompatible schema in credentialSchema.', async () => {
     await expect(
-<<<<<<< HEAD
       invalidCredential.verify(
         dockResolver, true, false, undefined, { dock: dockApi },
-=======
-      vc.verify(
-        null, true, false, undefined, { dock },
->>>>>>> 938809b6
       ),
     ).rejects.toThrow(/Schema validation failed/);
   }, 30000);
