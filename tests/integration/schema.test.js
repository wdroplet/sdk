--- conflicted
+++ resolved
@@ -135,12 +135,7 @@
     const schema = new Schema();
     schema.setAuthor(dockDID);
     await schema.setJSONSchema(exampleSchema);
-<<<<<<< HEAD
-    schema.name = 'AlumniCredSchema';
     schema.sign(pair, dockApi.blob);
-=======
-    schema.sign(pair, dock.blob);
->>>>>>> 9f9a9c4b
     expect(!!schema.signature).toBe(true);
   });
 
