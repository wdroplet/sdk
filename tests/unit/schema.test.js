--- conflicted
+++ resolved
@@ -3,24 +3,17 @@
 import { hexToU8a } from '@polkadot/util';
 
 import VerifiableCredential from '../../src/verifiable-credential';
-<<<<<<< HEAD
-import Schema, { EncodedIDByteSize } from '../../src/modules/schema';
+import Schema from '../../src/modules/schema';
 import { DockBlobQualifier } from '../../src/modules/blob';
-=======
-import Schema, { BlobQualifier } from '../../src/modules/schema';
-
->>>>>>> f7ff3fcf
+
 import {
-  generateEcdsaSecp256k1Keypair,
   getPublicKeyFromKeyringPair,
 } from '../../src/utils/misc';
 
 import {
   validateCredentialSchema,
-  verifyCredential,
 } from '../../src/utils/vc';
 
-import { PublicKeySecp256k1 } from '../../src/public-keys';
 import { SignatureSecp256k1 } from '../../src/signatures';
 import exampleCredential from '../example-credential';
 import exampleSchema from '../example-schema';
