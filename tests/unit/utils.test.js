--- conflicted
+++ resolved
@@ -2,8 +2,10 @@
 import { Keyring } from '@polkadot/api';
 
 import {
+  generateEcdsaSecp256k1Keypair,
   getPublicKeyFromKeyringPair,
   getSignatureFromKeyringPair,
+  verifyEcdsaSecp256k1Sig,
 } from '../../src/utils/misc';
 import { PublicKeyEd25519, PublicKeySr25519, PublicKeySecp256k1 } from '../../src/public-keys';
 import { SignatureEd25519, SignatureSr25519, SignatureSecp256k1 } from '../../src/signatures';
@@ -51,8 +53,6 @@
     done();
   });
 
-<<<<<<< HEAD
-=======
   test('getCorrectPublicKeyFromKeyringPair throws error on unknown public key type', () => {
     // Create a keypair of type 'ee25519' which is not supported as of now. Moreover this seems like a bug in
     // polkadot-js as it should not allow to create such pair
@@ -62,7 +62,6 @@
     expect(() => getPublicKeyFromKeyringPair(badPair)).toThrow('Only ed25519, sr25519 and secp256k1 keys supported as of now');
   });
 
->>>>>>> 240155d7
   test('getCorrectPublicKeyFromKeyringPair returns correct public key from ed25519 pair', () => {
     const keyring = new Keyring();
     const pair = keyring.addFromUri(randomAsHex(32), null, 'ed25519');
@@ -78,14 +77,11 @@
   });
 
   test('getCorrectPublicKeyFromKeyringPair returns correct public key from secp256k1 pair', () => {
-    const keyring = new Keyring();
-    const pair = keyring.addFromUri(randomAsHex(32), null, 'ecdsa');
+    const pair = generateEcdsaSecp256k1Keypair();
     const pk = getPublicKeyFromKeyringPair(pair);
     expect(pk instanceof PublicKeySecp256k1).toBe(true);
   });
 
-<<<<<<< HEAD
-=======
   test('getCorrectSignatureFromKeyringPair throws error on unknown public key type', () => {
     // Create a keypair of type 'ee25519' which is not supported as of now. Moreover this seems like a bug in
     // polkadot-js as it should not allow to create such pair
@@ -95,7 +91,6 @@
     expect(() => getSignatureFromKeyringPair(badPair, [1, 2])).toThrow('Only ed25519, sr25519 and secp256k1 keys supported as of now');
   });
 
->>>>>>> 240155d7
   test('getCorrectSignatureFromKeyringPair returns correct signature from ed25519 pair', () => {
     const keyring = new Keyring();
     const pair = keyring.addFromUri(randomAsHex(32), null, 'ed25519');
@@ -111,9 +106,18 @@
   });
 
   test('getCorrectSignatureFromKeyringPair returns correct signature from secp256k1 pair', () => {
-    const keyring = new Keyring();
-    const pair = keyring.addFromUri(randomAsHex(32), null, 'ecdsa');
+    const pair = generateEcdsaSecp256k1Keypair('my pers string', randomAsHex(32));
     const sig = getSignatureFromKeyringPair(pair, [1, 2]);
     expect(sig instanceof SignatureSecp256k1).toBe(true);
   });
+});
+
+describe('Testing Ecdsa with secp256k1', () => {
+  test('Signing and verification works', () => {
+    const msg = [1, 2, 3, 4];
+    const pair = generateEcdsaSecp256k1Keypair();
+    const pk = PublicKeySecp256k1.fromKeyringPair(pair);
+    const sig = new SignatureSecp256k1(msg, pair);
+    expect(verifyEcdsaSecp256k1Sig(msg, sig, pk)).toBe(true);
+  });
 });