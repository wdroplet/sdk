--- conflicted
+++ resolved
@@ -1,15 +1,11 @@
+// andrew's work
 import {randomAsHex} from '@polkadot/util-crypto';
 import {DockAPI} from '../src/api';
 import {createNewDockDID, createKeyDetail} from '../src/utils/did';
 import {getPublicKeyFromKeyringPair} from '../src/utils/misc';
-<<<<<<< HEAD
 import {multiResolver, universalResolver, dockResolver} from '../src/resolver';
 import ethr from 'ethr-did-resolver';
 import {parse as parse_did} from 'did-resolver';
-=======
-import {getResolver as dockResolver} from '../src/dock-did-resolver';
-import Resolver from '../src/resolver';
->>>>>>> caf2ac2d
 
 const fullNodeWsRPCEndpoint = 'ws://127.0.0.1:9944';
 const universalResolverUrl = 'http://localhost:8080';
@@ -42,9 +38,11 @@
 }
 
 // connect to a dock node
-async function connect(addr) {
-  const dock = new DockAPI(addr);
-  await dock.init();
+async function connect(address) {
+  const dock = new DockAPI();
+  await dock.init({
+    address
+  });
   return dock;
 }
 
@@ -80,6 +78,7 @@
 
   await Promise.all(
     didsToTest.map(async did => {
+      console.log('resolving did', did)
       console.log({[did]: await resolve(did)});
     })
   );
@@ -91,4 +90,99 @@
     console.error(e);
     process.exit(1);
   },
-);+);
+
+
+
+// // old
+// import {randomAsHex} from '@polkadot/util-crypto';
+// import { Resolver as DIFResolver} from 'did-resolver';
+//
+// // Import Dock API
+// import dock from '../src/api';
+// import {createNewDockDID, createKeyDetail} from '../src/utils/did';
+// import {getPublicKeyFromKeyringPair} from '../src/utils/misc';
+// import {getResolver as dockResolver} from '../src/dock-did-resolver';
+// import Resolver from '../src/resolver';
+//
+// // The following can be tweaked depending on where the node is running and what
+// // account is to be used for sending the transaction.
+// const fullNodeWsRPCEndpoint = 'ws://127.0.0.1:9944';
+// const accountUri = '//Alice';
+// const accountMetadata = {name: 'Alice'};
+//
+// // Infura's Ethereum provider for the main net
+// const ethereumProviderConfig = {
+//   networks: [
+//     { name: 'mainnet', rpcUrl: 'https://mainnet.infura.io/v3/05f321c3606e44599c54dbc92510e6a9' },
+//   ]
+// };
+//
+// const universalResolverUrl = 'http://localhost:8080';
+//
+// // Create a new Dock DID
+// const dockDID = createNewDockDID();
+// // This DID was randomly picked from the publicly available examples out there
+// const ethrDid = 'did:ethr:0xabcabc03e98e0dc2b855be647c39abe984193675';
+// // This DID was randomly picked from the publicly available example at universal resolver repo
+// const workdayDID = 'did:work:2UUHQCd4psvkPLZGnWY33L';
+//
+// /**
+//  * Register a new Dock DID and then resolve using the Dock DID resolver
+//  * @returns {Promise<void>}
+//  */
+// async function resolveDockDID() {
+//   const pair = dock.keyring.addFromUri(randomAsHex(32), null, 'sr25519');
+//   const publicKey = getPublicKeyFromKeyringPair(pair);
+//   const keyDetail = createKeyDetail(publicKey, dockDID);
+//   const transaction = dock.did.new(dockDID, keyDetail);
+//   await dock.sendTransaction(transaction);
+//
+//   console.log('DID registered', dockDID);
+//
+//   const resolver = new DIFResolver(dockResolver(fullNodeWsRPCEndpoint));
+//   const result = await resolver.resolve(dockDID);
+//   console.log('DID Document from resolver:', JSON.stringify(result, true, 2));
+// }
+//
+// /**
+//  * Resolve several DID methods using a single resolver
+//  * @returns {Promise<void>}
+//  */
+// async function resolveSeveralDIDMethodsUsingResolver() {
+//   // Register providers for Dock and Ethereum.
+//   const providers = {
+//     'dock': fullNodeWsRPCEndpoint,
+//     'ethr': ethereumProviderConfig,
+//   };
+//
+//   const resolver = new Resolver(providers, universalResolverUrl);
+//   resolver.init();
+//
+//   console.log('Resolving ethereum DID', ethrDid);
+//   console.log(await resolver.resolve(ethrDid));
+//
+//   console.log('Resolving Dock DID', dockDID);
+//   console.log(await resolver.resolve(dockDID));
+//
+//   // There is no provider registered for Workday. Universal resolver will be queried
+//   console.log('Resolving Workday DID', workdayDID);
+//   console.log(await resolver.resolve(workdayDID));
+// }
+//
+// dock.init({
+//   address: fullNodeWsRPCEndpoint
+// })
+//   .then(() => {
+//     const account = dock.keyring.addFromUri(accountUri, accountMetadata);
+//     dock.setAccount(account);
+//     return resolveDockDID();
+//   })
+//   .then(resolveSeveralDIDMethodsUsingResolver)
+//   .then(async () => {
+//     console.log('Example ran successfully');
+//     process.exit(0);
+//   })
+//   .catch(error => {
+//     console.error('Error occurred somewhere, it was caught!', error);
+//   });