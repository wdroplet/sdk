import {randomAsHex} from '@polkadot/util-crypto';
import {DockAPI} from '../src/api';
import {createNewDockDID, createKeyDetail, NoDIDError} from '../src/utils/did';
import {getPublicKeyFromKeyringPair} from '../src/utils/misc';
import {DIDResolver, MultiResolver, UniversalResolver, DockResolver} from '../src/resolver';
import ethr from 'ethr-did-resolver';

<<<<<<< HEAD
const fullNodeWsRPCEndpoint = 'ws://127.0.0.1:9944';
const universalResolverUrl = 'http://localhost:8080';
=======
// The following can be tweaked depending on where the node is running and what
// account is to be used for sending the transaction.
import {FullNodeEndpoint, TestAccountURI} from '../tests/test-constants';

// Infura's Ethereum provider for the main net
>>>>>>> 15c86de2
const ethereumProviderConfig = {
  networks: [
    {
      name: 'mainnet',
      rpcUrl: 'https://mainnet.infura.io/v3/05f321c3606e44599c54dbc92510e6a9',
    },
  ]
};

const dock = new DockAPI();

// Custom ethereum resolver class
class EtherResolver extends DIDResolver {
  constructor(config) {
    super();
    this.ethres = ethr.getResolver(config).ethr;
  }

  async resolve(did) {
    const parsed = this.parseDid(did);
    try {
      return await this.ethres(did, parsed);
    } catch (e) {
      throw new NoDIDError(did);
    }
  }
}

/**
 * Generate and register a new Dock DID return the DID
 * @param {dock} DockAPI - An initialized connection to a dock full-node.
 * @returns {Promise<string>}
 */
async function createDockDID(dock) {
  const account = dock.keyring.addFromUri('//Alice', {name: 'Alice'});
  dock.setAccount(account);

  const dockDID = createNewDockDID();
  const pair = dock.keyring.addFromUri(randomAsHex(32), null, 'sr25519');
  const publicKey = getPublicKeyFromKeyringPair(pair);
  const keyDetail = createKeyDetail(publicKey, dockDID);
  const transaction = dock.did.new(dockDID, keyDetail);
  await dock.sendTransaction(transaction);

<<<<<<< HEAD
  return dockDID;
=======
  console.log('DID registered', dockDID);

  const resolver = new DIFResolver(dockResolver(FullNodeEndpoint));
  const result = await resolver.resolve(dockDID);
  console.log('DID Document from resolver:', JSON.stringify(result, true, 2));
>>>>>>> 15c86de2
}

async function main() {
  console.log('Connecting to the node...');

  await dock.init({
    address: fullNodeWsRPCEndpoint
  });

  console.log('Creating DID providers...');

  const providers = {
<<<<<<< HEAD
    'dock': new DockResolver(dock), // Provider as class
    'ethr': new EtherResolver(ethereumProviderConfig), // Custom provider
=======
    'dock': FullNodeEndpoint,
    'ethr': ethereumProviderConfig,
>>>>>>> 15c86de2
  };

  const resolver = new MultiResolver(providers, new UniversalResolver(universalResolverUrl));

  console.log('Building DIDs list...');

  const didsToTest = [
    'did:ethr:0xabcabc03e98e0dc2b855be647c39abe984193675',
    'did:work:2UUHQCd4psvkPLZGnWY33L',
    'did:sov:WRfXPg8dantKVubE3HX8pw',
    'did:web:uport.me',
    'did:ethr:0x3b0BC51Ab9De1e5B7B6E34E5b960285805C41736',
    'did:nacl:Md8JiMIwsapml_FtQ2ngnGftNP5UmVCAUuhnLyAsPxI',
    'did:jolo:e76fb4b4900e43891f613066b9afca366c6d22f7d87fc9f78a91515be24dfb21',
    'did:stack:v0:16EMaNw3pkn3v6f2BgnSSs53zAKH4Q8YJg-0',
    'did:hcr:0f674e7e-4b49-4898-85f6-96176c1e30de',
    'did:neoid:priv:b4eeeb80d20bfb38b23001d0659ce0c1d96be0aa',
    'did:elem:EiAS3mqC4OLMKOwcz3ItIL7XfWduPT7q3Fa4vHgiCfSG2A',
    'did:github:gjgd',
    'did:ccp:ceNobbK6Me9F5zwyE3MKY88QZLw',
    'did:work:2UUHQCd4psvkPLZGnWY33L',
    'did:ont:AN5g6gz9EoQ3sCNu7514GEghZurrktCMiH',
    'did:kilt:5GFs8gCumJcZDDWof5ETFqDFEsNwCsVJUj2bX7y4xBLxN5qT',
    'did:evan:testcore:0x126E901F6F408f5E260d95c62E7c73D9B60fd734',
    await createDockDID(dock),
  ];

  console.log('Resolving', didsToTest.length, 'dids...');

  return Promise.all(didsToTest.map(async did => {
    const document = await resolver.resolve(did);
    console.log('Resolved DID', did, document)
  }));
}

<<<<<<< HEAD
main()
  .then(() => process.exit(0))
=======
dock.init({
  address: FullNodeEndpoint
})
  .then(() => {
    const account = dock.keyring.addFromUri(TestAccountURI);
    dock.setAccount(account);
    return resolveDockDID();
  })
  .then(resolveSeveralDIDMethodsUsingResolver)
  .then(async () => {
    console.log('Example ran successfully');
    // eslint-disable-next-line no-undef
    process.exit(0);
  })
>>>>>>> 15c86de2
  .catch(error => {
    console.error('Error occurred somewhere, it was caught!', error);
    // eslint-disable-next-line no-undef
    process.exit(1);
  });<|MERGE_RESOLUTION|>--- conflicted
+++ resolved
@@ -5,16 +5,13 @@
 import {DIDResolver, MultiResolver, UniversalResolver, DockResolver} from '../src/resolver';
 import ethr from 'ethr-did-resolver';
 
-<<<<<<< HEAD
-const fullNodeWsRPCEndpoint = 'ws://127.0.0.1:9944';
-const universalResolverUrl = 'http://localhost:8080';
-=======
 // The following can be tweaked depending on where the node is running and what
 // account is to be used for sending the transaction.
 import {FullNodeEndpoint, TestAccountURI} from '../tests/test-constants';
 
+const universalResolverUrl = 'http://localhost:8080';
+
 // Infura's Ethereum provider for the main net
->>>>>>> 15c86de2
 const ethereumProviderConfig = {
   networks: [
     {
@@ -49,9 +46,9 @@
  * @returns {Promise<string>}
  */
 async function createDockDID(dock) {
-  const account = dock.keyring.addFromUri('//Alice', {name: 'Alice'});
+  const account = dock.keyring.addFromUri(TestAccountURI);
   dock.setAccount(account);
-
+  
   const dockDID = createNewDockDID();
   const pair = dock.keyring.addFromUri(randomAsHex(32), null, 'sr25519');
   const publicKey = getPublicKeyFromKeyringPair(pair);
@@ -59,34 +56,21 @@
   const transaction = dock.did.new(dockDID, keyDetail);
   await dock.sendTransaction(transaction);
 
-<<<<<<< HEAD
   return dockDID;
-=======
-  console.log('DID registered', dockDID);
-
-  const resolver = new DIFResolver(dockResolver(FullNodeEndpoint));
-  const result = await resolver.resolve(dockDID);
-  console.log('DID Document from resolver:', JSON.stringify(result, true, 2));
->>>>>>> 15c86de2
 }
 
 async function main() {
   console.log('Connecting to the node...');
 
   await dock.init({
-    address: fullNodeWsRPCEndpoint
+    address: FullNodeEndpoint
   });
 
   console.log('Creating DID providers...');
 
   const providers = {
-<<<<<<< HEAD
     'dock': new DockResolver(dock), // Provider as class
     'ethr': new EtherResolver(ethereumProviderConfig), // Custom provider
-=======
-    'dock': FullNodeEndpoint,
-    'ethr': ethereumProviderConfig,
->>>>>>> 15c86de2
   };
 
   const resolver = new MultiResolver(providers, new UniversalResolver(universalResolverUrl));
@@ -122,25 +106,12 @@
   }));
 }
 
-<<<<<<< HEAD
 main()
-  .then(() => process.exit(0))
-=======
-dock.init({
-  address: FullNodeEndpoint
-})
   .then(() => {
-    const account = dock.keyring.addFromUri(TestAccountURI);
-    dock.setAccount(account);
-    return resolveDockDID();
-  })
-  .then(resolveSeveralDIDMethodsUsingResolver)
-  .then(async () => {
     console.log('Example ran successfully');
     // eslint-disable-next-line no-undef
     process.exit(0);
   })
->>>>>>> 15c86de2
   .catch(error => {
     console.error('Error occurred somewhere, it was caught!', error);
     // eslint-disable-next-line no-undef
