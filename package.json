{
  "name": "client-sdk",
  "version": "0.0.1",
  "main": "dist/client-sdk.cjs.js",
  "module": "dist/client-sdk.esm.js",
  "browser": "dist/client-sdk.umd.js",
  "license": "MIT",
  "repository": {
    "type": "git",
    "url": "https://github.com/docknetwork/client-sdk"
  },
  "devDependencies": {
    "@babel/cli": "^7.8.4",
    "@babel/core": "^7.8.7",
    "@babel/node": "^7.8.7",
    "@babel/preset-env": "^7.8.7",
    "babel-core": "7.0.0-bridge.0",
    "babel-jest": "24.5.0",
    "concurrently": "^4.1.0",
    "eslint": "^6.8.0",
    "eslint-plugin-jest": "^23.8.2",
    "jest": "24.5.0",
    "jsdoc": "^3.6.3",
    "rollup": "1.7.0",
    "rollup-plugin-babel": "4.3.2",
    "rollup-plugin-commonjs": "9.2.1",
    "rollup-plugin-json": "^4.0.0",
    "rollup-plugin-node-resolve": "4.0.1",
    "ethr-did-resolver": "^2.2.0"
  },
  "scripts": {
    "lint": "eslint src && eslint tests",
    "prepare": "yarn build",
    "build": "rollup -c",
    "watch": "rollup -c -w",
    "test": "jest --verbose ./tests/unit",
    "test-integration": "NODE_ENV=production jest --forceExit --verbose --runInBand ./tests/integration",
    "docs": "jsdoc src -r -c .jsdoc -d docs",
    "dock-did-example": "npx babel-node example/dock-did.js",
    "did-resolver-example": "npx babel-node example/resolver.js",
    "dev-node": "./submodules/dock-substrate/scripts/run_node_in_docker --dev --rpc-external --ws-external --rpc-cors=all",
    "test-with-node": "./submodules/dock-substrate/scripts/with_docker_test_node yarn test-integration"
  },
  "jest": {
    "testEnvironment": "node"
  },
  "files": [
    "dist",
    "src"
  ],
  "dependencies": {
    "@polkadot/api": "^1.8.1",
    "axios": "^0.19.2",
    "bs58": "^4.0.1",
    "did-resolver": "^1.1.0",
<<<<<<< HEAD
    "elliptic": "^6.5.2"
=======
    "ecdsa-secp256k1-signature-2019": "^1.0.0",
    "elliptic": "^6.5.2",
    "ethr-did-resolver": "^2.2.0",
    "secp256k1-key-pair": "https://github.com/SamHellawell/secp256k1-key-pair",
    "vc-js": "^0.5.0"
>>>>>>> caf2ac2d
  }
}<|MERGE_RESOLUTION|>--- conflicted
+++ resolved
@@ -53,14 +53,10 @@
     "axios": "^0.19.2",
     "bs58": "^4.0.1",
     "did-resolver": "^1.1.0",
-<<<<<<< HEAD
-    "elliptic": "^6.5.2"
-=======
     "ecdsa-secp256k1-signature-2019": "^1.0.0",
     "elliptic": "^6.5.2",
     "ethr-did-resolver": "^2.2.0",
     "secp256k1-key-pair": "https://github.com/SamHellawell/secp256k1-key-pair",
     "vc-js": "^0.5.0"
->>>>>>> caf2ac2d
   }
 }