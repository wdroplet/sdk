{
  "name": "client-sdk",
  "version": "0.0.1",
  "main": "dist/client-sdk.cjs.js",
  "module": "dist/client-sdk.esm.js",
  "browser": "dist/client-sdk.umd.js",
  "license": "MIT",
  "repository": {
    "type": "git",
    "url": "https://github.com/docknetwork/client-sdk"
  },
  "devDependencies": {
    "@babel/cli": "^7.8.4",
    "@babel/core": "^7.8.7",
    "@babel/node": "^7.8.7",
    "@babel/preset-env": "^7.8.7",
    "babel-core": "7.0.0-bridge.0",
    "babel-jest": "24.5.0",
    "concurrently": "^4.1.0",
    "dotenv": "^8.2.0",
    "eslint": "^6.8.0",
    "eslint-config-airbnb-base": "^14.1.0",
    "eslint-plugin-import": "^2.20.2",
    "eslint-plugin-jest": "^23.8.2",
    "ethr-did-resolver": "^2.2.0",
    "jest": "24.5.0",
    "jsdoc": "^3.6.3",
    "rollup": "1.7.0",
    "rollup-plugin-babel": "4.3.2",
    "rollup-plugin-commonjs": "9.2.1",
    "rollup-plugin-json": "^4.0.0",
    "rollup-plugin-node-resolve": "4.0.1"
  },
  "scripts": {
    "lint": "eslint \"{src,tests,example}/**.js\"",
    "prepare": "yarn build",
    "build": "rollup -c",
    "watch": "rollup -c -w",
    "test": "jest --verbose ./tests/unit",
    "test-integration": "NODE_ENV=production jest --forceExit --verbose --runInBand ./tests/integration",
    "docs": "jsdoc src -r -c .jsdoc -d docs",
    "dock-did-example": "npx babel-node example/dock-did.js",
    "did-resolver-example": "npx babel-node example/resolver.js",
    "revocation-example": "npx babel-node example/revocation.js",
    "vcdm-example": "npx babel-node example/vcdm.js",
    "dev-node": "./scripts/run_node_in_docker --dev --rpc-external --ws-external --rpc-cors=all",
    "test-with-node": "./scripts/with_docker_test_node yarn test-integration"
  },
  "jest": {
    "testEnvironment": "node"
  },
  "files": [
    "dist",
    "src"
  ],
  "dependencies": {
    "@polkadot/api": "1.9.1",
    "@polkadot/util": "^2.8.1",
    "@polkadot/util-crypto": "^2.8.1",
    "axios": "^0.19.2",
    "bs58": "^4.0.1",
    "did-resolver": "^1.1.0",
    "ecdsa-secp256k1-signature-2019": "^1.0.0",
    "elliptic": "^6.5.2",
    "ethr-did-resolver": "^2.2.0",
<<<<<<< HEAD
    "jsonld-signatures": "^5.0.1",
    "secp256k1-key-pair": "https://github.com/SamHellawell/secp256k1-key-pair",
=======
    "js-sha256": "^0.9.0",
>>>>>>> ed937a68
    "vc-js": "https://github.com/docknetwork/vc-js#avoid-extendContextLoader"
  }
}<|MERGE_RESOLUTION|>--- conflicted
+++ resolved
@@ -63,12 +63,8 @@
     "ecdsa-secp256k1-signature-2019": "^1.0.0",
     "elliptic": "^6.5.2",
     "ethr-did-resolver": "^2.2.0",
-<<<<<<< HEAD
     "jsonld-signatures": "^5.0.1",
-    "secp256k1-key-pair": "https://github.com/SamHellawell/secp256k1-key-pair",
-=======
     "js-sha256": "^0.9.0",
->>>>>>> ed937a68
     "vc-js": "https://github.com/docknetwork/vc-js#avoid-extendContextLoader"
   }
 }