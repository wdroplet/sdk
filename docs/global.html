--- conflicted
+++ resolved
@@ -19,7 +19,7 @@
 
     <h1 class="page-title">Global</h1>
 
-
+    
 
 
 
@@ -27,93 +27,87 @@
 <section>
 
 <header>
-
+    
         <h2></h2>
-
-
+        
+    
 </header>
 
 <article>
     <div class="container-overview">
-
-
-
-
+    
+        
+
+        
 
 
 <dl class="details">
 
-
-
-
-
-
-
-
-
-
-
-
-
-
-
-
-
-
-
-
-
-
-
-
-
-
-
-
-
-
-
-
-</dl>
-
-
-
-
+    
+
+    
+
+    
+
+    
+
+    
+
+    
+
+    
+
+    
+
+    
+
+    
+
+    
+
+    
+
+    
+
+    
+
+    
+
+    
+</dl>
+
+
+        
+    
     </div>
 
-
-
-
-
-
-
-
-
-
-
-
-
-
-
-
+    
+
+    
+
+    
+
+    
+
+    
+
+    
+
+    
+
+    
         <h3 class="subsection-title">Methods</h3>
 
-
-
-<<<<<<< HEAD
-
-
-
-
-    <h4 class="name" id="isHexWithGivenByteSize"><span class="type-signature"></span>isHexWithGivenByteSize<span class="signature">(value, byteSize)</span><span class="type-signature"> &rarr; {bool}</span></h4>
-=======
+        
+            
+
+    
+
     
     <h4 class="name" id="createDidRemoval"><span class="type-signature">(async) </span>createDidRemoval<span class="signature">(didModule, did)</span><span class="type-signature"> &rarr; {object}</span></h4>
     
->>>>>>> e05a5cd2
-
-
-
+
+    
 
 
 
@@ -131,39 +125,29 @@
 
 
     <h5>Parameters:</h5>
-
+    
 
 <table class="params">
     <thead>
     <tr>
-
+        
         <th>Name</th>
-
+        
 
         <th>Type</th>
 
-
-
-
+        
+
+        
 
         <th class="last">Description</th>
     </tr>
     </thead>
 
     <tbody>
-
-
-        <tr>
-<<<<<<< HEAD
-
-                <td class="name"><code>value</code></td>
-
-
-            <td class="type">
-
-
-<span class="param-type">number/string</span>
-=======
+    
+
+        <tr>
             
                 <td class="name"><code>didModule</code></td>
             
@@ -172,32 +156,21 @@
             
                 
 <span class="param-type">module</span>
->>>>>>> e05a5cd2
-
-
-
-            </td>
-
-
-
-
+
+
+            
+            </td>
+
+            
+
+            
 
             <td class="description last">The did module</td>
         </tr>
 
-
-
-        <tr>
-<<<<<<< HEAD
-
-                <td class="name"><code>byteSize</code></td>
-
-
-            <td class="type">
-
-
-<span class="param-type">number</span>
-=======
+    
+
+        <tr>
             
                 <td class="name"><code>did</code></td>
             
@@ -206,20 +179,19 @@
             
                 
 <span class="param-type">string</span>
->>>>>>> e05a5cd2
-
-
-
-            </td>
-
-
-
-
+
+
+            
+            </td>
+
+            
+
+            
 
             <td class="description last">Full DID or hex identifier to update</td>
         </tr>
 
-
+    
     </tbody>
 </table>
 
@@ -230,42 +202,42 @@
 
 <dl class="details">
 
-
-
-
-
-
-
-
-
-
-
-
-
-
-
-
-
-
-
-
-
-
-
-
-
-
+    
+
+    
+
+    
+
+    
+
+    
+
+    
+
+    
+
+    
+
+    
+
+    
+
+    
+
+    
+
+    
     <dt class="tag-source">Source:</dt>
     <dd class="tag-source"><ul class="dummy"><li>
-        <a href="utils_did.js.html">utils/did.js</a>, <a href="utils_did.js.html#line137">line 137</a>
+        <a href="utils_did.js.html">utils/did.js</a>, <a href="utils_did.js.html#line152">line 152</a>
     </li></ul></dd>
-
-
-
-
-
-
-
+    
+
+    
+
+    
+
+    
 </dl>
 
 
@@ -284,7 +256,7 @@
 
 <h5>Returns:</h5>
 
-
+        
 <div class="param-desc">
     The object has structure and keys with same names as expected by the Substrate node
 </div>
@@ -440,7 +412,7 @@
     
     <dt class="tag-source">Source:</dt>
     <dd class="tag-source"><ul class="dummy"><li>
-        <a href="utils_did.js.html">utils/did.js</a>, <a href="utils_did.js.html#line74">line 74</a>
+        <a href="utils_did.js.html">utils/did.js</a>, <a href="utils_did.js.html#line89">line 89</a>
     </li></ul></dd>
     
 
@@ -670,7 +642,7 @@
     
     <dt class="tag-source">Source:</dt>
     <dd class="tag-source"><ul class="dummy"><li>
-        <a href="utils_did.js.html">utils/did.js</a>, <a href="utils_did.js.html#line91">line 91</a>
+        <a href="utils_did.js.html">utils/did.js</a>, <a href="utils_did.js.html#line106">line 106</a>
     </li></ul></dd>
     
 
@@ -780,7 +752,7 @@
     
     <dt class="tag-source">Source:</dt>
     <dd class="tag-source"><ul class="dummy"><li>
-        <a href="utils_did.js.html">utils/did.js</a>, <a href="utils_did.js.html#line61">line 61</a>
+        <a href="utils_did.js.html">utils/did.js</a>, <a href="utils_did.js.html#line76">line 76</a>
     </li></ul></dd>
     
 
@@ -985,7 +957,7 @@
     
     <dt class="tag-source">Source:</dt>
     <dd class="tag-source"><ul class="dummy"><li>
-        <a href="utils_did.js.html">utils/did.js</a>, <a href="utils_did.js.html#line166">line 166</a>
+        <a href="utils_did.js.html">utils/did.js</a>, <a href="utils_did.js.html#line181">line 181</a>
     </li></ul></dd>
     
 
@@ -1215,7 +1187,7 @@
     
     <dt class="tag-source">Source:</dt>
     <dd class="tag-source"><ul class="dummy"><li>
-        <a href="utils_did.js.html">utils/did.js</a>, <a href="utils_did.js.html#line124">line 124</a>
+        <a href="utils_did.js.html">utils/did.js</a>, <a href="utils_did.js.html#line139">line 139</a>
     </li></ul></dd>
     
 
@@ -1559,7 +1531,7 @@
     
     <dt class="tag-source">Source:</dt>
     <dd class="tag-source"><ul class="dummy"><li>
-        <a href="utils_did.js.html">utils/did.js</a>, <a href="utils_did.js.html#line30">line 30</a>
+        <a href="utils_did.js.html">utils/did.js</a>, <a href="utils_did.js.html#line45">line 45</a>
     </li></ul></dd>
     
 
@@ -1776,7 +1748,7 @@
     
 
     
-    <h4 class="name" id="getSignatureFromKeyringPair"><span class="type-signature"></span>getSignatureFromKeyringPair<span class="signature">(pair, message)</span><span class="type-signature"> &rarr; {<a href="Signature.html">Signature</a>}</span></h4>
+    <h4 class="name" id="getResolver"><span class="type-signature"></span>getResolver<span class="signature">(fullNodeWsRPCEndpoint)</span><span class="type-signature"> &rarr; {object}</span></h4>
     
 
     
@@ -1784,7 +1756,7 @@
 
 
 <div class="description">
-    Inspect the `type` of the `KeyringPair` to generate the correct kind of Signature.
+    Returns a resolver object. This is how it is supposed to work with the DID resolver here https://github.com/decentralized-identity/did-resolver.
 </div>
 
 
@@ -1820,46 +1792,23 @@
 
         <tr>
             
-                <td class="name"><code>pair</code></td>
-            
-
-            <td class="type">
-            
-                
-<span class="param-type">KeyringPair</span>
-
-
-            
-            </td>
-
-            
-
-            
-
-            <td class="description last">A polkadot-js KeyringPair.</td>
-        </tr>
-
-    
-
-        <tr>
-            
-                <td class="name"><code>message</code></td>
-            
-
-            <td class="type">
-            
-                
-<span class="param-type">array</span>
-
-
-            
-            </td>
-
-            
-
-            
-
-            <td class="description last">an array of bytes (Uint8)</td>
+                <td class="name"><code>fullNodeWsRPCEndpoint</code></td>
+            
+
+            <td class="type">
+            
+                
+<span class="param-type">string</span>
+
+
+            
+            </td>
+
+            
+
+            
+
+            <td class="description last">The endpoint where a full node is running</td>
         </tr>
 
     
@@ -1900,7 +1849,7 @@
     
     <dt class="tag-source">Source:</dt>
     <dd class="tag-source"><ul class="dummy"><li>
-        <a href="utils_misc.js.html">utils/misc.js</a>, <a href="utils_misc.js.html#line54">line 54</a>
+        <a href="dock-did-resolver.js.html">dock-did-resolver.js</a>, <a href="dock-did-resolver.js.html#line9">line 9</a>
     </li></ul></dd>
     
 
@@ -1929,7 +1878,7 @@
 
         
 <div class="param-desc">
-    An instance of the correct subclass of Signature
+    An object with one key which the Dock DID method
 </div>
 
 
@@ -1940,7 +1889,7 @@
     </dt>
     <dd>
         
-<span class="param-type"><a href="Signature.html">Signature</a></span>
+<span class="param-type">object</span>
 
 
     </dd>
@@ -1958,7 +1907,7 @@
     
 
     
-    <h4 class="name" id="isHexWithGivenByteSize"><span class="type-signature"></span>isHexWithGivenByteSize<span class="signature">(value, byteSize)</span><span class="type-signature"> &rarr; {Boolean}</span></h4>
+    <h4 class="name" id="getSignatureFromKeyringPair"><span class="type-signature"></span>getSignatureFromKeyringPair<span class="signature">(pair, message)</span><span class="type-signature"> &rarr; {<a href="Signature.html">Signature</a>}</span></h4>
     
 
     
@@ -1966,7 +1915,7 @@
 
 
 <div class="description">
-    Check if the given input is hexadecimal or not. Optionally checks for the byte size of the hex. Case-insensitive on hex chars
+    Inspect the `type` of the `KeyringPair` to generate the correct kind of Signature.
 </div>
 
 
@@ -2002,46 +1951,46 @@
 
         <tr>
             
-                <td class="name"><code>value</code></td>
-            
-
-            <td class="type">
-            
-                
-<span class="param-type">string</span>
-
-
-            
-            </td>
-
-            
-
-            
-
-            <td class="description last">Hexadecimal value</td>
-        </tr>
-
-    
-
-        <tr>
-            
-                <td class="name"><code>byteSize</code></td>
-            
-
-            <td class="type">
-            
-                
-<span class="param-type">number</span>
-
-
-            
-            </td>
-
-            
-
-            
-
-            <td class="description last">Expected byte size of the input.</td>
+                <td class="name"><code>pair</code></td>
+            
+
+            <td class="type">
+            
+                
+<span class="param-type">KeyringPair</span>
+
+
+            
+            </td>
+
+            
+
+            
+
+            <td class="description last">A polkadot-js KeyringPair.</td>
+        </tr>
+
+    
+
+        <tr>
+            
+                <td class="name"><code>message</code></td>
+            
+
+            <td class="type">
+            
+                
+<span class="param-type">array</span>
+
+
+            
+            </td>
+
+            
+
+            
+
+            <td class="description last">an array of bytes (Uint8)</td>
         </tr>
 
     
@@ -2082,7 +2031,7 @@
     
     <dt class="tag-source">Source:</dt>
     <dd class="tag-source"><ul class="dummy"><li>
-        <a href="utils_misc.js.html">utils/misc.js</a>, <a href="utils_misc.js.html#line10">line 10</a>
+        <a href="utils_misc.js.html">utils/misc.js</a>, <a href="utils_misc.js.html#line54">line 54</a>
     </li></ul></dd>
     
 
@@ -2111,7 +2060,7 @@
 
         
 <div class="param-desc">
-    True if hex (with given size) else false
+    An instance of the correct subclass of Signature
 </div>
 
 
@@ -2122,7 +2071,7 @@
     </dt>
     <dd>
         
-<span class="param-type">Boolean</span>
+<span class="param-type"><a href="Signature.html">Signature</a></span>
 
 
     </dd>
@@ -2140,7 +2089,7 @@
     
 
     
-    <h4 class="name" id="signDidRemoval"><span class="type-signature"></span>signDidRemoval<span class="signature">(didModule, didRemoval, currentKeyPair)</span><span class="type-signature"> &rarr; {<a href="Signature.html">Signature</a>}</span></h4>
+    <h4 class="name" id="isHexWithGivenByteSize"><span class="type-signature"></span>isHexWithGivenByteSize<span class="signature">(value, byteSize)</span><span class="type-signature"> &rarr; {Boolean}</span></h4>
     
 
     
@@ -2148,7 +2097,7 @@
 
 
 <div class="description">
-    Sign the given `DidRemoval` and returns the signature
+    Check if the given input is hexadecimal or not. Optionally checks for the byte size of the hex. Case-insensitive on hex chars
 </div>
 
 
@@ -2184,69 +2133,46 @@
 
         <tr>
             
-                <td class="name"><code>didModule</code></td>
-            
-
-            <td class="type">
-            
-                
-<span class="param-type">module</span>
-
-
-            
-            </td>
-
-            
-
-            
-
-            <td class="description last">The did module</td>
-        </tr>
-
-    
-
-        <tr>
-            
-                <td class="name"><code>didRemoval</code></td>
-            
-
-            <td class="type">
-            
-                
-<span class="param-type">object</span>
-
-
-            
-            </td>
-
-            
-
-            
-
-            <td class="description last">`DidRemoval` as expected by the Substrate node</td>
-        </tr>
-
-    
-
-        <tr>
-            
-                <td class="name"><code>currentKeyPair</code></td>
-            
-
-            <td class="type">
-            
-                
-<span class="param-type">KeyringPair</span>
-
-
-            
-            </td>
-
-            
-
-            
-
-            <td class="description last">Should have the private key corresponding to the current public key for the DID</td>
+                <td class="name"><code>value</code></td>
+            
+
+            <td class="type">
+            
+                
+<span class="param-type">string</span>
+
+
+            
+            </td>
+
+            
+
+            
+
+            <td class="description last">Hexadecimal value</td>
+        </tr>
+
+    
+
+        <tr>
+            
+                <td class="name"><code>byteSize</code></td>
+            
+
+            <td class="type">
+            
+                
+<span class="param-type">number</span>
+
+
+            
+            </td>
+
+            
+
+            
+
+            <td class="description last">Expected byte size of the input.</td>
         </tr>
 
     
@@ -2287,7 +2213,7 @@
     
     <dt class="tag-source">Source:</dt>
     <dd class="tag-source"><ul class="dummy"><li>
-        <a href="utils_did.js.html">utils/did.js</a>, <a href="utils_did.js.html#line154">line 154</a>
+        <a href="utils_misc.js.html">utils/misc.js</a>, <a href="utils_misc.js.html#line10">line 10</a>
     </li></ul></dd>
     
 
@@ -2315,6 +2241,10 @@
 <h5>Returns:</h5>
 
         
+<div class="param-desc">
+    True if hex (with given size) else false
+</div>
+
 
 
 <dl>
@@ -2323,7 +2253,7 @@
     </dt>
     <dd>
         
-<span class="param-type"><a href="Signature.html">Signature</a></span>
+<span class="param-type">Boolean</span>
 
 
     </dd>
@@ -2341,7 +2271,7 @@
     
 
     
-    <h4 class="name" id="signKeyUpdate"><span class="type-signature"></span>signKeyUpdate<span class="signature">(didModule, keyUpdate, currentKeyPair)</span><span class="type-signature"> &rarr; {<a href="Signature.html">Signature</a>}</span></h4>
+    <h4 class="name" id="signDidRemoval"><span class="type-signature"></span>signDidRemoval<span class="signature">(didModule, didRemoval, currentKeyPair)</span><span class="type-signature"> &rarr; {<a href="Signature.html">Signature</a>}</span></h4>
     
 
     
@@ -2349,7 +2279,7 @@
 
 
 <div class="description">
-    Sign the given `KeyUpdate` and returns the signature
+    Sign the given `DidRemoval` and returns the signature
 </div>
 
 
@@ -2391,7 +2321,7 @@
             <td class="type">
             
                 
-<span class="param-type"><a href="DIDModule.html">DIDModule</a></span>
+<span class="param-type">module</span>
 
 
             
@@ -2408,7 +2338,7 @@
 
         <tr>
             
-                <td class="name"><code>keyUpdate</code></td>
+                <td class="name"><code>didRemoval</code></td>
             
 
             <td class="type">
@@ -2424,7 +2354,7 @@
 
             
 
-            <td class="description last">`KeyUpdate` as expected by the Substrate node</td>
+            <td class="description last">`DidRemoval` as expected by the Substrate node</td>
         </tr>
 
     
@@ -2488,7 +2418,7 @@
     
     <dt class="tag-source">Source:</dt>
     <dd class="tag-source"><ul class="dummy"><li>
-        <a href="utils_did.js.html">utils/did.js</a>, <a href="utils_did.js.html#line109">line 109</a>
+        <a href="utils_did.js.html">utils/did.js</a>, <a href="utils_did.js.html#line169">line 169</a>
     </li></ul></dd>
     
 
@@ -2523,39 +2453,34 @@
         Type
     </dt>
     <dd>
-<<<<<<< HEAD
-
-<span class="param-type">bool</span>
-=======
         
 <span class="param-type"><a href="Signature.html">Signature</a></span>
->>>>>>> e05a5cd2
 
 
     </dd>
 </dl>
 
-
-
-
-
-
-
-
-
-
-
-
-
-    <h4 class="name" id="validateDockDIDIdentifier"><span class="type-signature"></span>validateDockDIDIdentifier<span class="signature">(identifier)</span><span class="type-signature"> &rarr; {null}</span></h4>
-
-
-
+    
+
+
+
+
+
+        
+            
+
+    
+
+    
+    <h4 class="name" id="signKeyUpdate"><span class="type-signature"></span>signKeyUpdate<span class="signature">(didModule, keyUpdate, currentKeyPair)</span><span class="type-signature"> &rarr; {<a href="Signature.html">Signature</a>}</span></h4>
+    
+
+    
 
 
 
 <div class="description">
-    Check if the given identifier is 32 byte hex
+    Sign the given `KeyUpdate` and returns the signature
 </div>
 
 
@@ -2567,50 +2492,96 @@
 
 
     <h5>Parameters:</h5>
-
+    
 
 <table class="params">
     <thead>
     <tr>
-
+        
         <th>Name</th>
-
+        
 
         <th>Type</th>
 
-
-
-
+        
+
+        
 
         <th class="last">Description</th>
     </tr>
     </thead>
 
     <tbody>
-
-
-        <tr>
-
-                <td class="name"><code>identifier</code></td>
-
-
-            <td class="type">
-
-
-<span class="param-type">identifier</span>
-
-
-
-            </td>
-
-
-
-
-
-            <td class="description last">The identifier to check.</td>
-        </tr>
-
-
+    
+
+        <tr>
+            
+                <td class="name"><code>didModule</code></td>
+            
+
+            <td class="type">
+            
+                
+<span class="param-type"><a href="DIDModule.html">DIDModule</a></span>
+
+
+            
+            </td>
+
+            
+
+            
+
+            <td class="description last">The did module</td>
+        </tr>
+
+    
+
+        <tr>
+            
+                <td class="name"><code>keyUpdate</code></td>
+            
+
+            <td class="type">
+            
+                
+<span class="param-type">object</span>
+
+
+            
+            </td>
+
+            
+
+            
+
+            <td class="description last">`KeyUpdate` as expected by the Substrate node</td>
+        </tr>
+
+    
+
+        <tr>
+            
+                <td class="name"><code>currentKeyPair</code></td>
+            
+
+            <td class="type">
+            
+                
+<span class="param-type">KeyringPair</span>
+
+
+            
+            </td>
+
+            
+
+            
+
+            <td class="description last">Should have the private key corresponding to the current public key for the DID</td>
+        </tr>
+
+    
     </tbody>
 </table>
 
@@ -2621,46 +2592,42 @@
 
 <dl class="details">
 
-
-
-
-
-
-
-
-
-
-
-
-
-
-
-
-
-
-
-
-
-
-
-
-
-
+    
+
+    
+
+    
+
+    
+
+    
+
+    
+
+    
+
+    
+
+    
+
+    
+
+    
+
+    
+
+    
     <dt class="tag-source">Source:</dt>
     <dd class="tag-source"><ul class="dummy"><li>
-<<<<<<< HEAD
-        <a href="modules_did.js.html">modules/dock-did.js</a>, <a href="modules_did.js.html#line15">line 15</a>
-=======
-        <a href="utils_did.js.html">utils/did.js</a>, <a href="utils_did.js.html#line17">line 17</a>
->>>>>>> e05a5cd2
+        <a href="utils_did.js.html">utils/did.js</a>, <a href="utils_did.js.html#line124">line 124</a>
     </li></ul></dd>
-
-
-
-
-
-
-
+    
+
+    
+
+    
+
+    
 </dl>
 
 
@@ -2679,11 +2646,7 @@
 
 <h5>Returns:</h5>
 
-
-<div class="param-desc">
-    Throws exception if invalid identifier
-</div>
-
+        
 
 
 <dl>
@@ -2691,25 +2654,343 @@
         Type
     </dt>
     <dd>
-
+        
+<span class="param-type"><a href="Signature.html">Signature</a></span>
+
+
+    </dd>
+</dl>
+
+    
+
+
+
+
+
+        
+            
+
+    
+
+    
+    <h4 class="name" id="validateDockDIDHexIdentifier"><span class="type-signature"></span>validateDockDIDHexIdentifier<span class="signature">(identifier)</span><span class="type-signature"> &rarr; {null}</span></h4>
+    
+
+    
+
+
+
+<div class="description">
+    Check if the given identifier is 32 byte hex
+</div>
+
+
+
+
+
+
+
+
+
+    <h5>Parameters:</h5>
+    
+
+<table class="params">
+    <thead>
+    <tr>
+        
+        <th>Name</th>
+        
+
+        <th>Type</th>
+
+        
+
+        
+
+        <th class="last">Description</th>
+    </tr>
+    </thead>
+
+    <tbody>
+    
+
+        <tr>
+            
+                <td class="name"><code>identifier</code></td>
+            
+
+            <td class="type">
+            
+                
+<span class="param-type">identifier</span>
+
+
+            
+            </td>
+
+            
+
+            
+
+            <td class="description last">The identifier to check.</td>
+        </tr>
+
+    
+    </tbody>
+</table>
+
+
+
+
+
+
+<dl class="details">
+
+    
+
+    
+
+    
+
+    
+
+    
+
+    
+
+    
+
+    
+
+    
+
+    
+
+    
+
+    
+
+    
+    <dt class="tag-source">Source:</dt>
+    <dd class="tag-source"><ul class="dummy"><li>
+        <a href="utils_did.js.html">utils/did.js</a>, <a href="utils_did.js.html#line18">line 18</a>
+    </li></ul></dd>
+    
+
+    
+
+    
+
+    
+</dl>
+
+
+
+
+
+
+
+
+
+
+
+
+
+
+
+<h5>Returns:</h5>
+
+        
+<div class="param-desc">
+    Throws exception if invalid identifier
+</div>
+
+
+
+<dl>
+    <dt>
+        Type
+    </dt>
+    <dd>
+        
 <span class="param-type">null</span>
 
 
     </dd>
 </dl>
 
-
-
-
-
-
-
-
-
-
-
-
-
+    
+
+
+
+
+
+        
+            
+
+    
+
+    
+    <h4 class="name" id="validateDockDIDSS58Identifier"><span class="type-signature"></span>validateDockDIDSS58Identifier<span class="signature">(identifier)</span><span class="type-signature"> &rarr; {null}</span></h4>
+    
+
+    
+
+
+
+<div class="description">
+    Check if the given identifier is 32 byte valid SS58 string
+</div>
+
+
+
+
+
+
+
+
+
+    <h5>Parameters:</h5>
+    
+
+<table class="params">
+    <thead>
+    <tr>
+        
+        <th>Name</th>
+        
+
+        <th>Type</th>
+
+        
+
+        
+
+        <th class="last">Description</th>
+    </tr>
+    </thead>
+
+    <tbody>
+    
+
+        <tr>
+            
+                <td class="name"><code>identifier</code></td>
+            
+
+            <td class="type">
+            
+                
+<span class="param-type">identifier</span>
+
+
+            
+            </td>
+
+            
+
+            
+
+            <td class="description last">The identifier to check.</td>
+        </tr>
+
+    
+    </tbody>
+</table>
+
+
+
+
+
+
+<dl class="details">
+
+    
+
+    
+
+    
+
+    
+
+    
+
+    
+
+    
+
+    
+
+    
+
+    
+
+    
+
+    
+
+    
+    <dt class="tag-source">Source:</dt>
+    <dd class="tag-source"><ul class="dummy"><li>
+        <a href="utils_did.js.html">utils/did.js</a>, <a href="utils_did.js.html#line30">line 30</a>
+    </li></ul></dd>
+    
+
+    
+
+    
+
+    
+</dl>
+
+
+
+
+
+
+
+
+
+
+
+
+
+
+
+<h5>Returns:</h5>
+
+        
+<div class="param-desc">
+    Throws exception if invalid identifier
+</div>
+
+
+
+<dl>
+    <dt>
+        Type
+    </dt>
+    <dd>
+        
+<span class="param-type">null</span>
+
+
+    </dd>
+</dl>
+
+    
+
+
+
+
+
+        
+    
+
+    
+
+    
 </article>
 
 </section>
@@ -2720,13 +3001,13 @@
 </div>
 
 <nav>
-    <h2><a href="index.html">Home</a></h2><h3>Classes</h3><ul><li><a href="DIDModule.html">DIDModule</a></li><li><a href="DockSDK.html">DockSDK</a></li><li><a href="PublicKey.html">PublicKey</a></li><li><a href="PublicKeyEd25519.html">PublicKeyEd25519</a></li><li><a href="PublicKeySecp256k1.html">PublicKeySecp256k1</a></li><li><a href="PublicKeySr25519.html">PublicKeySr25519</a></li><li><a href="RevocationModule.html">RevocationModule</a></li><li><a href="Signature.html">Signature</a></li><li><a href="SignatureEd25519.html">SignatureEd25519</a></li><li><a href="SignatureSr25519.html">SignatureSr25519</a></li></ul><h3>Global</h3><ul><li><a href="global.html#createDidRemoval">createDidRemoval</a></li><li><a href="global.html#createKeyDetail">createKeyDetail</a></li><li><a href="global.html#createKeyUpdate">createKeyUpdate</a></li><li><a href="global.html#createNewDockDID">createNewDockDID</a></li><li><a href="global.html#createSignedDidRemoval">createSignedDidRemoval</a></li><li><a href="global.html#createSignedKeyUpdate">createSignedKeyUpdate</a></li><li><a href="global.html#getBytesForStateChange">getBytesForStateChange</a></li><li><a href="global.html#getHexIdentifierFromDID">getHexIdentifierFromDID</a></li><li><a href="global.html#getPublicKeyFromKeyringPair">getPublicKeyFromKeyringPair</a></li><li><a href="global.html#getSignatureFromKeyringPair">getSignatureFromKeyringPair</a></li><li><a href="global.html#isHexWithGivenByteSize">isHexWithGivenByteSize</a></li><li><a href="global.html#signDidRemoval">signDidRemoval</a></li><li><a href="global.html#signKeyUpdate">signKeyUpdate</a></li><li><a href="global.html#validateDockDIDIdentifier">validateDockDIDIdentifier</a></li></ul>
+    <h2><a href="index.html">Home</a></h2><h3>Classes</h3><ul><li><a href="DIDModule.html">DIDModule</a></li><li><a href="DockSDK.html">DockSDK</a></li><li><a href="PublicKey.html">PublicKey</a></li><li><a href="PublicKeyEd25519.html">PublicKeyEd25519</a></li><li><a href="PublicKeySecp256k1.html">PublicKeySecp256k1</a></li><li><a href="PublicKeySr25519.html">PublicKeySr25519</a></li><li><a href="Resolver.html">Resolver</a></li><li><a href="RevocationModule.html">RevocationModule</a></li><li><a href="Signature.html">Signature</a></li><li><a href="SignatureEd25519.html">SignatureEd25519</a></li><li><a href="SignatureSr25519.html">SignatureSr25519</a></li></ul><h3>Global</h3><ul><li><a href="global.html#createDidRemoval">createDidRemoval</a></li><li><a href="global.html#createKeyDetail">createKeyDetail</a></li><li><a href="global.html#createKeyUpdate">createKeyUpdate</a></li><li><a href="global.html#createNewDockDID">createNewDockDID</a></li><li><a href="global.html#createSignedDidRemoval">createSignedDidRemoval</a></li><li><a href="global.html#createSignedKeyUpdate">createSignedKeyUpdate</a></li><li><a href="global.html#getBytesForStateChange">getBytesForStateChange</a></li><li><a href="global.html#getHexIdentifierFromDID">getHexIdentifierFromDID</a></li><li><a href="global.html#getPublicKeyFromKeyringPair">getPublicKeyFromKeyringPair</a></li><li><a href="global.html#getResolver">getResolver</a></li><li><a href="global.html#getSignatureFromKeyringPair">getSignatureFromKeyringPair</a></li><li><a href="global.html#isHexWithGivenByteSize">isHexWithGivenByteSize</a></li><li><a href="global.html#signDidRemoval">signDidRemoval</a></li><li><a href="global.html#signKeyUpdate">signKeyUpdate</a></li><li><a href="global.html#validateDockDIDHexIdentifier">validateDockDIDHexIdentifier</a></li><li><a href="global.html#validateDockDIDSS58Identifier">validateDockDIDSS58Identifier</a></li></ul>
 </nav>
 
 <br class="clear">
 
 <footer>
-    Documentation generated by <a href="https://github.com/jsdoc/jsdoc">JSDoc 3.6.3</a> on Tue Mar 24 2020 00:15:04 GMT+0000 (Greenwich Mean Time)
+    Documentation generated by <a href="https://github.com/jsdoc/jsdoc">JSDoc 3.6.3</a> on Tue Mar 24 2020 22:00:36 GMT+0000 (Greenwich Mean Time)
 </footer>
 
 <script> prettyPrint(); </script>
