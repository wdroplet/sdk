<!DOCTYPE html>
<html lang="en">
<head>
    <meta charset="utf-8">
    <title>JSDoc: Class: DIDModule</title>

    <script src="scripts/prettify/prettify.js"> </script>
    <script src="scripts/prettify/lang-css.js"> </script>
    <!--[if lt IE 9]>
      <script src="//html5shiv.googlecode.com/svn/trunk/html5.js"></script>
    <![endif]-->
    <link type="text/css" rel="stylesheet" href="styles/prettify-tomorrow.css">
    <link type="text/css" rel="stylesheet" href="styles/jsdoc-default.css">
</head>

<body>

<div id="main">

    <h1 class="page-title">Class: DIDModule</h1>






<section>

<header>

        <h2><span class="attribs"><span class="type-signature"></span></span>DIDModule<span class="signature">(api)</span><span class="type-signature"></span></h2>

            <div class="class-description">Class to create, update and destroy DIDs</div>


</header>

<article>
    <div class="container-overview">




    <h2>Constructor</h2>



    <h4 class="name" id="DIDModule"><span class="type-signature"></span>new DIDModule<span class="signature">(api)</span><span class="type-signature"></span></h4>






<div class="description">
    Creates a new instance of DIDModule and sets the api
</div>









    <h5>Parameters:</h5>


<table class="params">
    <thead>
    <tr>

        <th>Name</th>


        <th>Type</th>





        <th class="last">Description</th>
    </tr>
    </thead>

    <tbody>


        <tr>

                <td class="name"><code>api</code></td>


            <td class="type">


<span class="param-type">object</span>



            </td>





            <td class="description last">PolkadotJS API Reference</td>
        </tr>


    </tbody>
</table>






<dl class="details">


























    <dt class="tag-source">Source:</dt>
    <dd class="tag-source"><ul class="dummy"><li>
<<<<<<< HEAD
        <a href="modules_did.js.html">modules/dock-did.js</a>, <a href="modules_did.js.html#line30">line 30</a>
=======
        <a href="modules_did.js.html">modules/did.js</a>, <a href="modules_did.js.html#line19">line 19</a>
>>>>>>> e05a5cd2
    </li></ul></dd>







</dl>





















    </div>
















        <h3 class="subsection-title">Methods</h3>



<<<<<<< HEAD




    <h4 class="name" id="getDetail"><span class="type-signature">(async) </span>getDetail<span class="signature">(did)</span><span class="type-signature"> &rarr; {array}</span></h4>
=======
    
    <h4 class="name" id="getBlockNoForLastChangeToDID"><span class="type-signature">(async) </span>getBlockNoForLastChangeToDID<span class="signature">(didIdentifier)</span><span class="type-signature"> &rarr; {array}</span></h4>
    
>>>>>>> e05a5cd2






<div class="description">
    Gets the block number in which the DID was last modified from
the chain and return it. It will throw error if the DID does not exist on
chain or chain returns null response.
</div>









    <h5>Parameters:</h5>


<table class="params">
    <thead>
    <tr>

        <th>Name</th>


        <th>Type</th>





        <th class="last">Description</th>
    </tr>
    </thead>

    <tbody>


        <tr>
<<<<<<< HEAD

                <td class="name"><code>did</code></td>

=======
            
                <td class="name"><code>didIdentifier</code></td>
            
>>>>>>> e05a5cd2

            <td class="type">


<span class="param-type">string</span>



            </td>





            <td class="description last">DID identifier as hex. Not accepting full DID intentionally for efficiency as these
methods are used internally</td>
        </tr>


    </tbody>
</table>






<dl class="details">


























    <dt class="tag-source">Source:</dt>
    <dd class="tag-source"><ul class="dummy"><li>
<<<<<<< HEAD
        <a href="modules_did.js.html">modules/dock-did.js</a>, <a href="modules_did.js.html#line162">line 162</a>
=======
        <a href="modules_did.js.html">modules/did.js</a>, <a href="modules_did.js.html#line158">line 158</a>
>>>>>>> e05a5cd2
    </li></ul></dd>







</dl>















<h5>Returns:</h5>


<div class="param-desc">
    A 2 element array with first
</div>



<dl>
    <dt>
        Type
    </dt>
    <dd>

<span class="param-type">array</span>


    </dd>
</dl>








<<<<<<< HEAD





    <h4 class="name" id="getDocument"><span class="type-signature">(async) </span>getDocument<span class="signature">(did)</span><span class="type-signature"> &rarr; {object}</span></h4>
=======
    
    <h4 class="name" id="getDetail"><span class="type-signature">(async) </span>getDetail<span class="signature">(didIdentifier)</span><span class="type-signature"> &rarr; {array}</span></h4>
    
>>>>>>> e05a5cd2






<div class="description">
    Gets the key detail and block number in which the DID was last modified from
the chain and return them. It will throw error if the DID does not exist on
chain or chain returns null response.
</div>









    <h5>Parameters:</h5>


<table class="params">
    <thead>
    <tr>

        <th>Name</th>


        <th>Type</th>





        <th class="last">Description</th>
    </tr>
    </thead>

    <tbody>


        <tr>
<<<<<<< HEAD

                <td class="name"><code>did</code></td>

=======
            
                <td class="name"><code>didIdentifier</code></td>
            
>>>>>>> e05a5cd2

            <td class="type">


<span class="param-type">string</span>



            </td>





            <td class="description last">DID identifier as hex. Not accepting full DID intentionally for efficiency as these
methods are used internally</td>
        </tr>


    </tbody>
</table>






<dl class="details">


























    <dt class="tag-source">Source:</dt>
    <dd class="tag-source"><ul class="dummy"><li>
<<<<<<< HEAD
        <a href="modules_did.js.html">modules/dock-did.js</a>, <a href="modules_did.js.html#line103">line 103</a>
=======
        <a href="modules_did.js.html">modules/did.js</a>, <a href="modules_did.js.html#line131">line 131</a>
>>>>>>> e05a5cd2
    </li></ul></dd>







</dl>















<h5>Returns:</h5>


<div class="param-desc">
    A 2 element array with first
</div>



<dl>
    <dt>
        Type
    </dt>
    <dd>
<<<<<<< HEAD

<span class="param-type">object</span>
=======
        
<span class="param-type">array</span>
>>>>>>> e05a5cd2


    </dd>
</dl>








<<<<<<< HEAD





    <h4 class="name" id="getFullyQualifiedDID"><span class="type-signature"></span>getFullyQualifiedDID<span class="signature">(did)</span><span class="type-signature"> &rarr; {string}</span></h4>
=======
    
    <h4 class="name" id="getDocument"><span class="type-signature">(async) </span>getDocument<span class="signature">(did)</span><span class="type-signature"> &rarr; {object}</span></h4>
    
>>>>>>> e05a5cd2






<div class="description">
    Gets a DID from the Dock chain and create a DID document according to W3C spec.
</div>









    <h5>Parameters:</h5>


<table class="params">
    <thead>
    <tr>

        <th>Name</th>


        <th>Type</th>





        <th class="last">Description</th>
    </tr>
    </thead>

    <tbody>


        <tr>

                <td class="name"><code>did</code></td>


            <td class="type">


<span class="param-type">string</span>



            </td>





            <td class="description last">The DID can be passed as fully qualified DID like `dock:did:<SS58 string>` or
a 32 byte hex string</td>
        </tr>


    </tbody>
</table>






<dl class="details">


























    <dt class="tag-source">Source:</dt>
    <dd class="tag-source"><ul class="dummy"><li>
<<<<<<< HEAD
        <a href="modules_did.js.html">modules/dock-did.js</a>, <a href="modules_did.js.html#line94">line 94</a>
=======
        <a href="modules_did.js.html">modules/did.js</a>, <a href="modules_did.js.html#line70">line 70</a>
>>>>>>> e05a5cd2
    </li></ul></dd>







</dl>















<h5>Returns:</h5>


<div class="param-desc">
    The DID document.
</div>



<dl>
    <dt>
        Type
    </dt>
    <dd>
<<<<<<< HEAD

<span class="param-type">string</span>
=======
        
<span class="param-type">object</span>
>>>>>>> e05a5cd2


    </dd>
</dl>








<<<<<<< HEAD





    <h4 class="name" id="new"><span class="type-signature"></span>new<span class="signature">(did, controller, publicKey)</span><span class="type-signature"> &rarr; {Extrinsic}</span></h4>
=======
    
    <h4 class="name" id="getFullyQualifiedDID"><span class="type-signature"></span>getFullyQualifiedDID<span class="signature">(did)</span><span class="type-signature"> &rarr; {string}</span></h4>
    
>>>>>>> e05a5cd2






<div class="description">
    Create the fully qualified DID like "did:dock:..."
</div>









    <h5>Parameters:</h5>


<table class="params">
    <thead>
    <tr>

        <th>Name</th>


        <th>Type</th>





        <th class="last">Description</th>
    </tr>
    </thead>

    <tbody>


        <tr>

                <td class="name"><code>did</code></td>


            <td class="type">


<span class="param-type">string</span>



            </td>





            <td class="description last">DID</td>
        </tr>

<<<<<<< HEAD


        <tr>

                <td class="name"><code>controller</code></td>


            <td class="type">


<span class="param-type">string</span>
=======
    
    </tbody>
</table>






<dl class="details">

    

    

    

    

    

    

    

    

    

    

    

    

    
    <dt class="tag-source">Source:</dt>
    <dd class="tag-source"><ul class="dummy"><li>
        <a href="modules_did.js.html">modules/did.js</a>, <a href="modules_did.js.html#line60">line 60</a>
    </li></ul></dd>
    

    

    

    
</dl>















<h5>Returns:</h5>

        
<div class="param-desc">
    The DID identifer.
</div>



<dl>
    <dt>
        Type
    </dt>
    <dd>
        
<span class="param-type">string</span>


    </dd>
</dl>

    





        
            

    

    
    <h4 class="name" id="getSerializedDIDRemoval"><span class="type-signature"></span>getSerializedDIDRemoval<span class="signature">(didRemoval)</span><span class="type-signature"> &rarr; {Array}</span></h4>
    

    



<div class="description">
    Serializes a `DidRemoval` for signing.
</div>









    <h5>Parameters:</h5>
    

<table class="params">
    <thead>
    <tr>
        
        <th>Name</th>
        

        <th>Type</th>

        

        

        <th class="last">Description</th>
    </tr>
    </thead>

    <tbody>
    

        <tr>
            
                <td class="name"><code>didRemoval</code></td>
            

            <td class="type">
            
                
<span class="param-type">object</span>
>>>>>>> e05a5cd2



            </td>





            <td class="description last">`DidRemoval` as expected by the Substrate node</td>
        </tr>

<<<<<<< HEAD


        <tr>

                <td class="name"><code>publicKey</code></td>


            <td class="type">


<span class="param-type"><a href="PublicKey.html">PublicKey</a></span>
=======
    
    </tbody>
</table>






<dl class="details">

    

    

    

    

    

    

    

    

    

    

    

    

    
    <dt class="tag-source">Source:</dt>
    <dd class="tag-source"><ul class="dummy"><li>
        <a href="modules_did.js.html">modules/did.js</a>, <a href="modules_did.js.html#line180">line 180</a>
    </li></ul></dd>
    

    

    

    
</dl>















<h5>Returns:</h5>

        
<div class="param-desc">
    An array of Uint8
</div>



<dl>
    <dt>
        Type
    </dt>
    <dd>
        
<span class="param-type">Array</span>


    </dd>
</dl>

    





        
            

    

    
    <h4 class="name" id="getSerializedKeyUpdate"><span class="type-signature"></span>getSerializedKeyUpdate<span class="signature">(keyUpdate)</span><span class="type-signature"> &rarr; {Array}</span></h4>
    

    



<div class="description">
    Serializes a `KeyUpdate` for signing.
</div>









    <h5>Parameters:</h5>
    

<table class="params">
    <thead>
    <tr>
        
        <th>Name</th>
        

        <th>Type</th>

        

        

        <th class="last">Description</th>
    </tr>
    </thead>

    <tbody>
    

        <tr>
            
                <td class="name"><code>keyUpdate</code></td>
            

            <td class="type">
            
                
<span class="param-type">object</span>
>>>>>>> e05a5cd2



            </td>





            <td class="description last">`KeyUpdate` as expected by the Substrate node</td>
        </tr>


    </tbody>
</table>






<dl class="details">


























    <dt class="tag-source">Source:</dt>
    <dd class="tag-source"><ul class="dummy"><li>
<<<<<<< HEAD
        <a href="modules_did.js.html">modules/dock-did.js</a>, <a href="modules_did.js.html#line42">line 42</a>
=======
        <a href="modules_did.js.html">modules/did.js</a>, <a href="modules_did.js.html#line167">line 167</a>
>>>>>>> e05a5cd2
    </li></ul></dd>







</dl>















<h5>Returns:</h5>


<div class="param-desc">
    An array of Uint8
</div>



<dl>
    <dt>
        Type
    </dt>
    <dd>
<<<<<<< HEAD

<span class="param-type">Extrinsic</span>
=======
        
<span class="param-type">Array</span>
>>>>>>> e05a5cd2


    </dd>
</dl>








<<<<<<< HEAD





    <h4 class="name" id="remove"><span class="type-signature"></span>remove<span class="signature">(did, signature)</span><span class="type-signature"> &rarr; {Extrinsic}</span></h4>
=======
    
    <h4 class="name" id="new"><span class="type-signature"></span>new<span class="signature">(did, keyDetail)</span><span class="type-signature"> &rarr; {Extrinsic}</span></h4>
    
>>>>>>> e05a5cd2






<div class="description">
    Creates a new DID on the Dock chain.
</div>









    <h5>Parameters:</h5>


<table class="params">
    <thead>
    <tr>

        <th>Name</th>


        <th>Type</th>





        <th class="last">Description</th>
    </tr>
    </thead>

    <tbody>


        <tr>

                <td class="name"><code>did</code></td>


            <td class="type">


<span class="param-type">string</span>



            </td>





            <td class="description last">The new DID. Can be a full DID or hex identifier</td>
        </tr>



        <tr>
<<<<<<< HEAD

                <td class="name"><code>signature</code></td>


            <td class="type">


<span class="param-type">Signature</span>
=======
            
                <td class="name"><code>keyDetail</code></td>
            

            <td class="type">
            
                
<span class="param-type">object</span>
>>>>>>> e05a5cd2



            </td>





            <td class="description last">`KeyDetail` as expected by the Substrate node</td>
        </tr>


    </tbody>
</table>






<dl class="details">


























    <dt class="tag-source">Source:</dt>
    <dd class="tag-source"><ul class="dummy"><li>
<<<<<<< HEAD
        <a href="modules_did.js.html">modules/dock-did.js</a>, <a href="modules_did.js.html#line81">line 81</a>
=======
        <a href="modules_did.js.html">modules/did.js</a>, <a href="modules_did.js.html#line30">line 30</a>
>>>>>>> e05a5cd2
    </li></ul></dd>







</dl>















<h5>Returns:</h5>


<div class="param-desc">
    The extrinsic to sign and send.
</div>



<dl>
    <dt>
        Type
    </dt>
    <dd>

<span class="param-type">Extrinsic</span>


    </dd>
</dl>








<<<<<<< HEAD





    <h4 class="name" id="updateKey"><span class="type-signature"></span>updateKey<span class="signature">(did, signature, publicKey, controller)</span><span class="type-signature"> &rarr; {Extrinsic}</span></h4>
=======
    
    <h4 class="name" id="remove"><span class="type-signature"></span>remove<span class="signature">(didRemoval, signature)</span><span class="type-signature"> &rarr; {Extrinsic}</span></h4>
    
>>>>>>> e05a5cd2






<div class="description">
    Removes an already registered DID on the Dock chain.
</div>









    <h5>Parameters:</h5>


<table class="params">
    <thead>
    <tr>

        <th>Name</th>


        <th>Type</th>





        <th class="last">Description</th>
    </tr>
    </thead>

    <tbody>


        <tr>
<<<<<<< HEAD

                <td class="name"><code>did</code></td>


            <td class="type">


<span class="param-type">string</span>
=======
            
                <td class="name"><code>didRemoval</code></td>
            

            <td class="type">
            
                
<span class="param-type">object</span>
>>>>>>> e05a5cd2



            </td>





            <td class="description last">`DidRemoval` as expected by the Substrate node</td>
        </tr>



        <tr>

                <td class="name"><code>signature</code></td>


            <td class="type">
<<<<<<< HEAD


<span class="param-type">Signature</span>
=======
            
                
<span class="param-type"><a href="Signature.html">Signature</a></span>
>>>>>>> e05a5cd2



            </td>





            <td class="description last">Signature from existing key</td>
        </tr>

<<<<<<< HEAD


        <tr>

                <td class="name"><code>publicKey</code></td>


            <td class="type">


<span class="param-type"><a href="PublicKey.html">PublicKey</a></span>
=======
    
    </tbody>
</table>






<dl class="details">

    

    

    

    

    

    

    

    

    

    

    

    

    
    <dt class="tag-source">Source:</dt>
    <dd class="tag-source"><ul class="dummy"><li>
        <a href="modules_did.js.html">modules/did.js</a>, <a href="modules_did.js.html#line51">line 51</a>
    </li></ul></dd>
    

    

    

    
</dl>















<h5>Returns:</h5>

        
<div class="param-desc">
    The extrinsic to sign and send.
</div>



<dl>
    <dt>
        Type
    </dt>
    <dd>
        
<span class="param-type">Extrinsic</span>


    </dd>
</dl>

    





        
            

    

    
    <h4 class="name" id="updateKey"><span class="type-signature"></span>updateKey<span class="signature">(keyUpdate, signature)</span><span class="type-signature"> &rarr; {Extrinsic}</span></h4>
    

    



<div class="description">
    Updates the details of an already registered DID on the Dock chain.
</div>









    <h5>Parameters:</h5>
    

<table class="params">
    <thead>
    <tr>
        
        <th>Name</th>
        

        <th>Type</th>

        

        

        <th class="last">Description</th>
    </tr>
    </thead>

    <tbody>
    

        <tr>
            
                <td class="name"><code>keyUpdate</code></td>
            

            <td class="type">
            
                
<span class="param-type">object</span>
>>>>>>> e05a5cd2



            </td>





            <td class="description last">`KeyUpdate` as expected by the Substrate node</td>
        </tr>



        <tr>
<<<<<<< HEAD

                <td class="name"><code>controller</code></td>


            <td class="type">


<span class="param-type">string</span>
=======
            
                <td class="name"><code>signature</code></td>
            

            <td class="type">
            
                
<span class="param-type"><a href="Signature.html">Signature</a></span>
>>>>>>> e05a5cd2



            </td>





            <td class="description last">Signature from existing key</td>
        </tr>


    </tbody>
</table>






<dl class="details">


























    <dt class="tag-source">Source:</dt>
    <dd class="tag-source"><ul class="dummy"><li>
<<<<<<< HEAD
        <a href="modules_did.js.html">modules/dock-did.js</a>, <a href="modules_did.js.html#line60">line 60</a>
=======
        <a href="modules_did.js.html">modules/did.js</a>, <a href="modules_did.js.html#line41">line 41</a>
>>>>>>> e05a5cd2
    </li></ul></dd>







</dl>















<h5>Returns:</h5>


<div class="param-desc">
    The extrinsic to sign and send.
</div>



<dl>
    <dt>
        Type
    </dt>
    <dd>

<span class="param-type">Extrinsic</span>


    </dd>
</dl>













</article>

</section>




</div>

<nav>
    <h2><a href="index.html">Home</a></h2><h3>Classes</h3><ul><li><a href="DIDModule.html">DIDModule</a></li><li><a href="DockSDK.html">DockSDK</a></li><li><a href="PublicKey.html">PublicKey</a></li><li><a href="PublicKeyEd25519.html">PublicKeyEd25519</a></li><li><a href="PublicKeySecp256k1.html">PublicKeySecp256k1</a></li><li><a href="PublicKeySr25519.html">PublicKeySr25519</a></li><li><a href="RevocationModule.html">RevocationModule</a></li><li><a href="Signature.html">Signature</a></li><li><a href="SignatureEd25519.html">SignatureEd25519</a></li><li><a href="SignatureSr25519.html">SignatureSr25519</a></li></ul><h3>Global</h3><ul><li><a href="global.html#createDidRemoval">createDidRemoval</a></li><li><a href="global.html#createKeyDetail">createKeyDetail</a></li><li><a href="global.html#createKeyUpdate">createKeyUpdate</a></li><li><a href="global.html#createNewDockDID">createNewDockDID</a></li><li><a href="global.html#createSignedDidRemoval">createSignedDidRemoval</a></li><li><a href="global.html#createSignedKeyUpdate">createSignedKeyUpdate</a></li><li><a href="global.html#getBytesForStateChange">getBytesForStateChange</a></li><li><a href="global.html#getHexIdentifierFromDID">getHexIdentifierFromDID</a></li><li><a href="global.html#getPublicKeyFromKeyringPair">getPublicKeyFromKeyringPair</a></li><li><a href="global.html#getSignatureFromKeyringPair">getSignatureFromKeyringPair</a></li><li><a href="global.html#isHexWithGivenByteSize">isHexWithGivenByteSize</a></li><li><a href="global.html#signDidRemoval">signDidRemoval</a></li><li><a href="global.html#signKeyUpdate">signKeyUpdate</a></li><li><a href="global.html#validateDockDIDIdentifier">validateDockDIDIdentifier</a></li></ul>
</nav>

<br class="clear">

<footer>
    Documentation generated by <a href="https://github.com/jsdoc/jsdoc">JSDoc 3.6.3</a> on Tue Mar 24 2020 00:15:04 GMT+0000 (Greenwich Mean Time)
</footer>

<script> prettyPrint(); </script>
<script src="scripts/linenumber.js"> </script>
</body>
</html><|MERGE_RESOLUTION|>--- conflicted
+++ resolved
@@ -19,7 +19,7 @@
 
     <h1 class="page-title">Class: DIDModule</h1>
 
-
+    
 
 
 
@@ -27,28 +27,28 @@
 <section>
 
 <header>
-
+    
         <h2><span class="attribs"><span class="type-signature"></span></span>DIDModule<span class="signature">(api)</span><span class="type-signature"></span></h2>
-
+        
             <div class="class-description">Class to create, update and destroy DIDs</div>
-
-
+        
+    
 </header>
 
 <article>
     <div class="container-overview">
-
-
-
-
+    
+        
+
+    
     <h2>Constructor</h2>
-
-
-
+    
+
+    
     <h4 class="name" id="DIDModule"><span class="type-signature"></span>new DIDModule<span class="signature">(api)</span><span class="type-signature"></span></h4>
-
-
-
+    
+
+    
 
 
 
@@ -65,50 +65,50 @@
 
 
     <h5>Parameters:</h5>
-
+    
 
 <table class="params">
     <thead>
     <tr>
-
+        
         <th>Name</th>
-
+        
 
         <th>Type</th>
 
-
-
-
+        
+
+        
 
         <th class="last">Description</th>
     </tr>
     </thead>
 
     <tbody>
-
+    
 
         <tr>
-
+            
                 <td class="name"><code>api</code></td>
-
+            
 
             <td class="type">
-
-
+            
+                
 <span class="param-type">object</span>
 
 
-
+            
             </td>
 
-
-
-
+            
+
+            
 
             <td class="description last">PolkadotJS API Reference</td>
         </tr>
 
-
+    
     </tbody>
 </table>
 
@@ -119,103 +119,93 @@
 
 <dl class="details">
 
-
-
-
-
-
-
-
-
-
-
-
-
-
-
-
-
-
-
-
-
-
-
-
-
-
+    
+
+    
+
+    
+
+    
+
+    
+
+    
+
+    
+
+    
+
+    
+
+    
+
+    
+
+    
+
+    
     <dt class="tag-source">Source:</dt>
     <dd class="tag-source"><ul class="dummy"><li>
-<<<<<<< HEAD
-        <a href="modules_did.js.html">modules/dock-did.js</a>, <a href="modules_did.js.html#line30">line 30</a>
-=======
         <a href="modules_did.js.html">modules/did.js</a>, <a href="modules_did.js.html#line19">line 19</a>
->>>>>>> e05a5cd2
     </li></ul></dd>
-
-
-
-
-
-
-
-</dl>
-
-
-
-
-
-
-
-
-
-
-
-
-
-
-
-
-
-
-
-
-
+    
+
+    
+
+    
+
+    
+</dl>
+
+
+
+
+
+
+
+
+
+
+
+
+
+
+
+
+
+
+
+
+    
     </div>
 
-
-
-
-
-
-
-
-
-
-
-
-
-
-
-
+    
+
+    
+
+    
+
+    
+
+    
+
+    
+
+    
+
+    
         <h3 class="subsection-title">Methods</h3>
 
-
-
-<<<<<<< HEAD
-
-
-
-
-    <h4 class="name" id="getDetail"><span class="type-signature">(async) </span>getDetail<span class="signature">(did)</span><span class="type-signature"> &rarr; {array}</span></h4>
-=======
+        
+            
+
+    
+
     
     <h4 class="name" id="getBlockNoForLastChangeToDID"><span class="type-signature">(async) </span>getBlockNoForLastChangeToDID<span class="signature">(didIdentifier)</span><span class="type-signature"> &rarr; {array}</span></h4>
     
->>>>>>> e05a5cd2
-
-
-
+
+    
 
 
 
@@ -234,57 +224,51 @@
 
 
     <h5>Parameters:</h5>
-
+    
 
 <table class="params">
     <thead>
     <tr>
-
+        
         <th>Name</th>
-
+        
 
         <th>Type</th>
 
-
-
-
+        
+
+        
 
         <th class="last">Description</th>
     </tr>
     </thead>
 
     <tbody>
-
+    
 
         <tr>
-<<<<<<< HEAD
-
-                <td class="name"><code>did</code></td>
-
-=======
             
                 <td class="name"><code>didIdentifier</code></td>
             
->>>>>>> e05a5cd2
 
             <td class="type">
-
-
+            
+                
 <span class="param-type">string</span>
 
 
-
+            
             </td>
 
-
-
-
+            
+
+            
 
             <td class="description last">DID identifier as hex. Not accepting full DID intentionally for efficiency as these
 methods are used internally</td>
         </tr>
 
-
+    
     </tbody>
 </table>
 
@@ -295,46 +279,42 @@
 
 <dl class="details">
 
-
-
-
-
-
-
-
-
-
-
-
-
-
-
-
-
-
-
-
-
-
-
-
-
-
+    
+
+    
+
+    
+
+    
+
+    
+
+    
+
+    
+
+    
+
+    
+
+    
+
+    
+
+    
+
+    
     <dt class="tag-source">Source:</dt>
     <dd class="tag-source"><ul class="dummy"><li>
-<<<<<<< HEAD
-        <a href="modules_did.js.html">modules/dock-did.js</a>, <a href="modules_did.js.html#line162">line 162</a>
-=======
         <a href="modules_did.js.html">modules/did.js</a>, <a href="modules_did.js.html#line158">line 158</a>
->>>>>>> e05a5cd2
     </li></ul></dd>
-
-
-
-
-
-
-
+    
+
+    
+
+    
+
+    
 </dl>
 
 
@@ -353,7 +333,7 @@
 
 <h5>Returns:</h5>
 
-
+        
 <div class="param-desc">
     A 2 element array with first
 </div>
@@ -365,35 +345,29 @@
         Type
     </dt>
     <dd>
-
+        
 <span class="param-type">array</span>
 
 
     </dd>
 </dl>
 
-
-
-
-
-
-
-
-<<<<<<< HEAD
-
-
-
-
-
-    <h4 class="name" id="getDocument"><span class="type-signature">(async) </span>getDocument<span class="signature">(did)</span><span class="type-signature"> &rarr; {object}</span></h4>
-=======
+    
+
+
+
+
+
+        
+            
+
+    
+
     
     <h4 class="name" id="getDetail"><span class="type-signature">(async) </span>getDetail<span class="signature">(didIdentifier)</span><span class="type-signature"> &rarr; {array}</span></h4>
     
->>>>>>> e05a5cd2
-
-
-
+
+    
 
 
 
@@ -412,57 +386,51 @@
 
 
     <h5>Parameters:</h5>
-
+    
 
 <table class="params">
     <thead>
     <tr>
-
+        
         <th>Name</th>
-
+        
 
         <th>Type</th>
 
-
-
-
+        
+
+        
 
         <th class="last">Description</th>
     </tr>
     </thead>
 
     <tbody>
-
+    
 
         <tr>
-<<<<<<< HEAD
-
-                <td class="name"><code>did</code></td>
-
-=======
             
                 <td class="name"><code>didIdentifier</code></td>
             
->>>>>>> e05a5cd2
 
             <td class="type">
-
-
+            
+                
 <span class="param-type">string</span>
 
 
-
+            
             </td>
 
-
-
-
+            
+
+            
 
             <td class="description last">DID identifier as hex. Not accepting full DID intentionally for efficiency as these
 methods are used internally</td>
         </tr>
 
-
+    
     </tbody>
 </table>
 
@@ -473,46 +441,42 @@
 
 <dl class="details">
 
-
-
-
-
-
-
-
-
-
-
-
-
-
-
-
-
-
-
-
-
-
-
-
-
-
+    
+
+    
+
+    
+
+    
+
+    
+
+    
+
+    
+
+    
+
+    
+
+    
+
+    
+
+    
+
+    
     <dt class="tag-source">Source:</dt>
     <dd class="tag-source"><ul class="dummy"><li>
-<<<<<<< HEAD
-        <a href="modules_did.js.html">modules/dock-did.js</a>, <a href="modules_did.js.html#line103">line 103</a>
-=======
         <a href="modules_did.js.html">modules/did.js</a>, <a href="modules_did.js.html#line131">line 131</a>
->>>>>>> e05a5cd2
     </li></ul></dd>
-
-
-
-
-
-
-
+    
+
+    
+
+    
+
+    
 </dl>
 
 
@@ -531,7 +495,7 @@
 
 <h5>Returns:</h5>
 
-
+        
 <div class="param-desc">
     A 2 element array with first
 </div>
@@ -543,40 +507,29 @@
         Type
     </dt>
     <dd>
-<<<<<<< HEAD
-
-<span class="param-type">object</span>
-=======
         
 <span class="param-type">array</span>
->>>>>>> e05a5cd2
 
 
     </dd>
 </dl>
 
-
-
-
-
-
-
-
-<<<<<<< HEAD
-
-
-
-
-
-    <h4 class="name" id="getFullyQualifiedDID"><span class="type-signature"></span>getFullyQualifiedDID<span class="signature">(did)</span><span class="type-signature"> &rarr; {string}</span></h4>
-=======
+    
+
+
+
+
+
+        
+            
+
+    
+
     
     <h4 class="name" id="getDocument"><span class="type-signature">(async) </span>getDocument<span class="signature">(did)</span><span class="type-signature"> &rarr; {object}</span></h4>
     
->>>>>>> e05a5cd2
-
-
-
+
+    
 
 
 
@@ -593,51 +546,51 @@
 
 
     <h5>Parameters:</h5>
-
+    
 
 <table class="params">
     <thead>
     <tr>
-
+        
         <th>Name</th>
-
+        
 
         <th>Type</th>
 
-
-
-
+        
+
+        
 
         <th class="last">Description</th>
     </tr>
     </thead>
 
     <tbody>
-
+    
 
         <tr>
-
+            
                 <td class="name"><code>did</code></td>
-
+            
 
             <td class="type">
-
-
+            
+                
 <span class="param-type">string</span>
 
 
-
+            
             </td>
 
-
-
-
+            
+
+            
 
             <td class="description last">The DID can be passed as fully qualified DID like `dock:did:<SS58 string>` or
 a 32 byte hex string</td>
         </tr>
 
-
+    
     </tbody>
 </table>
 
@@ -648,46 +601,42 @@
 
 <dl class="details">
 
-
-
-
-
-
-
-
-
-
-
-
-
-
-
-
-
-
-
-
-
-
-
-
-
-
+    
+
+    
+
+    
+
+    
+
+    
+
+    
+
+    
+
+    
+
+    
+
+    
+
+    
+
+    
+
+    
     <dt class="tag-source">Source:</dt>
     <dd class="tag-source"><ul class="dummy"><li>
-<<<<<<< HEAD
-        <a href="modules_did.js.html">modules/dock-did.js</a>, <a href="modules_did.js.html#line94">line 94</a>
-=======
         <a href="modules_did.js.html">modules/did.js</a>, <a href="modules_did.js.html#line70">line 70</a>
->>>>>>> e05a5cd2
     </li></ul></dd>
-
-
-
-
-
-
-
+    
+
+    
+
+    
+
+    
 </dl>
 
 
@@ -706,7 +655,7 @@
 
 <h5>Returns:</h5>
 
-
+        
 <div class="param-desc">
     The DID document.
 </div>
@@ -718,40 +667,29 @@
         Type
     </dt>
     <dd>
-<<<<<<< HEAD
-
-<span class="param-type">string</span>
-=======
         
 <span class="param-type">object</span>
->>>>>>> e05a5cd2
 
 
     </dd>
 </dl>
 
-
-
-
-
-
-
-
-<<<<<<< HEAD
-
-
-
-
-
-    <h4 class="name" id="new"><span class="type-signature"></span>new<span class="signature">(did, controller, publicKey)</span><span class="type-signature"> &rarr; {Extrinsic}</span></h4>
-=======
+    
+
+
+
+
+
+        
+            
+
+    
+
     
     <h4 class="name" id="getFullyQualifiedDID"><span class="type-signature"></span>getFullyQualifiedDID<span class="signature">(did)</span><span class="type-signature"> &rarr; {string}</span></h4>
     
->>>>>>> e05a5cd2
-
-
-
+
+    
 
 
 
@@ -768,62 +706,49 @@
 
 
     <h5>Parameters:</h5>
-
+    
 
 <table class="params">
     <thead>
     <tr>
-
+        
         <th>Name</th>
-
+        
 
         <th>Type</th>
 
-
-
-
+        
+
+        
 
         <th class="last">Description</th>
     </tr>
     </thead>
 
     <tbody>
-
+    
 
         <tr>
-
+            
                 <td class="name"><code>did</code></td>
-
+            
 
             <td class="type">
-
-
+            
+                
 <span class="param-type">string</span>
 
 
-
+            
             </td>
 
-
-
-
+            
+
+            
 
             <td class="description last">DID</td>
         </tr>
 
-<<<<<<< HEAD
-
-
-        <tr>
-
-                <td class="name"><code>controller</code></td>
-
-
-            <td class="type">
-
-
-<span class="param-type">string</span>
-=======
     
     </tbody>
 </table>
@@ -971,32 +896,18 @@
             
                 
 <span class="param-type">object</span>
->>>>>>> e05a5cd2
-
-
-
+
+
+            
             </td>
 
-
-
-
+            
+
+            
 
             <td class="description last">`DidRemoval` as expected by the Substrate node</td>
         </tr>
 
-<<<<<<< HEAD
-
-
-        <tr>
-
-                <td class="name"><code>publicKey</code></td>
-
-
-            <td class="type">
-
-
-<span class="param-type"><a href="PublicKey.html">PublicKey</a></span>
-=======
     
     </tbody>
 </table>
@@ -1144,20 +1055,19 @@
             
                 
 <span class="param-type">object</span>
->>>>>>> e05a5cd2
-
-
-
+
+
+            
             </td>
 
-
-
-
+            
+
+            
 
             <td class="description last">`KeyUpdate` as expected by the Substrate node</td>
         </tr>
 
-
+    
     </tbody>
 </table>
 
@@ -1168,46 +1078,42 @@
 
 <dl class="details">
 
-
-
-
-
-
-
-
-
-
-
-
-
-
-
-
-
-
-
-
-
-
-
-
-
-
+    
+
+    
+
+    
+
+    
+
+    
+
+    
+
+    
+
+    
+
+    
+
+    
+
+    
+
+    
+
+    
     <dt class="tag-source">Source:</dt>
     <dd class="tag-source"><ul class="dummy"><li>
-<<<<<<< HEAD
-        <a href="modules_did.js.html">modules/dock-did.js</a>, <a href="modules_did.js.html#line42">line 42</a>
-=======
         <a href="modules_did.js.html">modules/did.js</a>, <a href="modules_did.js.html#line167">line 167</a>
->>>>>>> e05a5cd2
     </li></ul></dd>
-
-
-
-
-
-
-
+    
+
+    
+
+    
+
+    
 </dl>
 
 
@@ -1226,7 +1132,7 @@
 
 <h5>Returns:</h5>
 
-
+        
 <div class="param-desc">
     An array of Uint8
 </div>
@@ -1238,40 +1144,29 @@
         Type
     </dt>
     <dd>
-<<<<<<< HEAD
-
-<span class="param-type">Extrinsic</span>
-=======
         
 <span class="param-type">Array</span>
->>>>>>> e05a5cd2
 
 
     </dd>
 </dl>
 
-
-
-
-
-
-
-
-<<<<<<< HEAD
-
-
-
-
-
-    <h4 class="name" id="remove"><span class="type-signature"></span>remove<span class="signature">(did, signature)</span><span class="type-signature"> &rarr; {Extrinsic}</span></h4>
-=======
+    
+
+
+
+
+
+        
+            
+
+    
+
     
     <h4 class="name" id="new"><span class="type-signature"></span>new<span class="signature">(did, keyDetail)</span><span class="type-signature"> &rarr; {Extrinsic}</span></h4>
     
->>>>>>> e05a5cd2
-
-
-
+
+    
 
 
 
@@ -1288,62 +1183,52 @@
 
 
     <h5>Parameters:</h5>
-
+    
 
 <table class="params">
     <thead>
     <tr>
-
+        
         <th>Name</th>
-
+        
 
         <th>Type</th>
 
-
-
-
+        
+
+        
 
         <th class="last">Description</th>
     </tr>
     </thead>
 
     <tbody>
-
+    
 
         <tr>
-
+            
                 <td class="name"><code>did</code></td>
-
+            
 
             <td class="type">
-
-
+            
+                
 <span class="param-type">string</span>
 
 
-
+            
             </td>
 
-
-
-
+            
+
+            
 
             <td class="description last">The new DID. Can be a full DID or hex identifier</td>
         </tr>
 
-
+    
 
         <tr>
-<<<<<<< HEAD
-
-                <td class="name"><code>signature</code></td>
-
-
-            <td class="type">
-
-
-<span class="param-type">Signature</span>
-=======
             
                 <td class="name"><code>keyDetail</code></td>
             
@@ -1352,20 +1237,19 @@
             
                 
 <span class="param-type">object</span>
->>>>>>> e05a5cd2
-
-
-
+
+
+            
             </td>
 
-
-
-
+            
+
+            
 
             <td class="description last">`KeyDetail` as expected by the Substrate node</td>
         </tr>
 
-
+    
     </tbody>
 </table>
 
@@ -1376,46 +1260,42 @@
 
 <dl class="details">
 
-
-
-
-
-
-
-
-
-
-
-
-
-
-
-
-
-
-
-
-
-
-
-
-
-
+    
+
+    
+
+    
+
+    
+
+    
+
+    
+
+    
+
+    
+
+    
+
+    
+
+    
+
+    
+
+    
     <dt class="tag-source">Source:</dt>
     <dd class="tag-source"><ul class="dummy"><li>
-<<<<<<< HEAD
-        <a href="modules_did.js.html">modules/dock-did.js</a>, <a href="modules_did.js.html#line81">line 81</a>
-=======
         <a href="modules_did.js.html">modules/did.js</a>, <a href="modules_did.js.html#line30">line 30</a>
->>>>>>> e05a5cd2
     </li></ul></dd>
-
-
-
-
-
-
-
+    
+
+    
+
+    
+
+    
 </dl>
 
 
@@ -1434,7 +1314,7 @@
 
 <h5>Returns:</h5>
 
-
+        
 <div class="param-desc">
     The extrinsic to sign and send.
 </div>
@@ -1446,35 +1326,29 @@
         Type
     </dt>
     <dd>
-
+        
 <span class="param-type">Extrinsic</span>
 
 
     </dd>
 </dl>
 
-
-
-
-
-
-
-
-<<<<<<< HEAD
-
-
-
-
-
-    <h4 class="name" id="updateKey"><span class="type-signature"></span>updateKey<span class="signature">(did, signature, publicKey, controller)</span><span class="type-signature"> &rarr; {Extrinsic}</span></h4>
-=======
+    
+
+
+
+
+
+        
+            
+
+    
+
     
     <h4 class="name" id="remove"><span class="type-signature"></span>remove<span class="signature">(didRemoval, signature)</span><span class="type-signature"> &rarr; {Extrinsic}</span></h4>
     
->>>>>>> e05a5cd2
-
-
-
+
+    
 
 
 
@@ -1491,39 +1365,29 @@
 
 
     <h5>Parameters:</h5>
-
+    
 
 <table class="params">
     <thead>
     <tr>
-
+        
         <th>Name</th>
-
+        
 
         <th>Type</th>
 
-
-
-
+        
+
+        
 
         <th class="last">Description</th>
     </tr>
     </thead>
 
     <tbody>
-
+    
 
         <tr>
-<<<<<<< HEAD
-
-                <td class="name"><code>did</code></td>
-
-
-            <td class="type">
-
-
-<span class="param-type">string</span>
-=======
             
                 <td class="name"><code>didRemoval</code></td>
             
@@ -1532,61 +1396,41 @@
             
                 
 <span class="param-type">object</span>
->>>>>>> e05a5cd2
-
-
-
+
+
+            
             </td>
 
-
-
-
+            
+
+            
 
             <td class="description last">`DidRemoval` as expected by the Substrate node</td>
         </tr>
 
-
+    
 
         <tr>
-
+            
                 <td class="name"><code>signature</code></td>
-
+            
 
             <td class="type">
-<<<<<<< HEAD
-
-
-<span class="param-type">Signature</span>
-=======
             
                 
 <span class="param-type"><a href="Signature.html">Signature</a></span>
->>>>>>> e05a5cd2
-
-
-
+
+
+            
             </td>
 
-
-
-
+            
+
+            
 
             <td class="description last">Signature from existing key</td>
         </tr>
 
-<<<<<<< HEAD
-
-
-        <tr>
-
-                <td class="name"><code>publicKey</code></td>
-
-
-            <td class="type">
-
-
-<span class="param-type"><a href="PublicKey.html">PublicKey</a></span>
-=======
     
     </tbody>
 </table>
@@ -1734,32 +1578,21 @@
             
                 
 <span class="param-type">object</span>
->>>>>>> e05a5cd2
-
-
-
+
+
+            
             </td>
 
-
-
-
+            
+
+            
 
             <td class="description last">`KeyUpdate` as expected by the Substrate node</td>
         </tr>
 
-
+    
 
         <tr>
-<<<<<<< HEAD
-
-                <td class="name"><code>controller</code></td>
-
-
-            <td class="type">
-
-
-<span class="param-type">string</span>
-=======
             
                 <td class="name"><code>signature</code></td>
             
@@ -1768,20 +1601,19 @@
             
                 
 <span class="param-type"><a href="Signature.html">Signature</a></span>
->>>>>>> e05a5cd2
-
-
-
+
+
+            
             </td>
 
-
-
-
+            
+
+            
 
             <td class="description last">Signature from existing key</td>
         </tr>
 
-
+    
     </tbody>
 </table>
 
@@ -1792,46 +1624,42 @@
 
 <dl class="details">
 
-
-
-
-
-
-
-
-
-
-
-
-
-
-
-
-
-
-
-
-
-
-
-
-
-
+    
+
+    
+
+    
+
+    
+
+    
+
+    
+
+    
+
+    
+
+    
+
+    
+
+    
+
+    
+
+    
     <dt class="tag-source">Source:</dt>
     <dd class="tag-source"><ul class="dummy"><li>
-<<<<<<< HEAD
-        <a href="modules_did.js.html">modules/dock-did.js</a>, <a href="modules_did.js.html#line60">line 60</a>
-=======
         <a href="modules_did.js.html">modules/did.js</a>, <a href="modules_did.js.html#line41">line 41</a>
->>>>>>> e05a5cd2
     </li></ul></dd>
-
-
-
-
-
-
-
+    
+
+    
+
+    
+
+    
 </dl>
 
 
@@ -1850,7 +1678,7 @@
 
 <h5>Returns:</h5>
 
-
+        
 <div class="param-desc">
     The extrinsic to sign and send.
 </div>
@@ -1862,25 +1690,25 @@
         Type
     </dt>
     <dd>
-
+        
 <span class="param-type">Extrinsic</span>
 
 
     </dd>
 </dl>
 
-
-
-
-
-
-
-
-
-
-
-
-
+    
+
+
+
+
+
+        
+    
+
+    
+
+    
 </article>
 
 </section>
@@ -1891,13 +1719,13 @@
 </div>
 
 <nav>
-    <h2><a href="index.html">Home</a></h2><h3>Classes</h3><ul><li><a href="DIDModule.html">DIDModule</a></li><li><a href="DockSDK.html">DockSDK</a></li><li><a href="PublicKey.html">PublicKey</a></li><li><a href="PublicKeyEd25519.html">PublicKeyEd25519</a></li><li><a href="PublicKeySecp256k1.html">PublicKeySecp256k1</a></li><li><a href="PublicKeySr25519.html">PublicKeySr25519</a></li><li><a href="RevocationModule.html">RevocationModule</a></li><li><a href="Signature.html">Signature</a></li><li><a href="SignatureEd25519.html">SignatureEd25519</a></li><li><a href="SignatureSr25519.html">SignatureSr25519</a></li></ul><h3>Global</h3><ul><li><a href="global.html#createDidRemoval">createDidRemoval</a></li><li><a href="global.html#createKeyDetail">createKeyDetail</a></li><li><a href="global.html#createKeyUpdate">createKeyUpdate</a></li><li><a href="global.html#createNewDockDID">createNewDockDID</a></li><li><a href="global.html#createSignedDidRemoval">createSignedDidRemoval</a></li><li><a href="global.html#createSignedKeyUpdate">createSignedKeyUpdate</a></li><li><a href="global.html#getBytesForStateChange">getBytesForStateChange</a></li><li><a href="global.html#getHexIdentifierFromDID">getHexIdentifierFromDID</a></li><li><a href="global.html#getPublicKeyFromKeyringPair">getPublicKeyFromKeyringPair</a></li><li><a href="global.html#getSignatureFromKeyringPair">getSignatureFromKeyringPair</a></li><li><a href="global.html#isHexWithGivenByteSize">isHexWithGivenByteSize</a></li><li><a href="global.html#signDidRemoval">signDidRemoval</a></li><li><a href="global.html#signKeyUpdate">signKeyUpdate</a></li><li><a href="global.html#validateDockDIDIdentifier">validateDockDIDIdentifier</a></li></ul>
+    <h2><a href="index.html">Home</a></h2><h3>Classes</h3><ul><li><a href="DIDModule.html">DIDModule</a></li><li><a href="DockSDK.html">DockSDK</a></li><li><a href="PublicKey.html">PublicKey</a></li><li><a href="PublicKeyEd25519.html">PublicKeyEd25519</a></li><li><a href="PublicKeySecp256k1.html">PublicKeySecp256k1</a></li><li><a href="PublicKeySr25519.html">PublicKeySr25519</a></li><li><a href="Resolver.html">Resolver</a></li><li><a href="RevocationModule.html">RevocationModule</a></li><li><a href="Signature.html">Signature</a></li><li><a href="SignatureEd25519.html">SignatureEd25519</a></li><li><a href="SignatureSr25519.html">SignatureSr25519</a></li></ul><h3>Global</h3><ul><li><a href="global.html#createDidRemoval">createDidRemoval</a></li><li><a href="global.html#createKeyDetail">createKeyDetail</a></li><li><a href="global.html#createKeyUpdate">createKeyUpdate</a></li><li><a href="global.html#createNewDockDID">createNewDockDID</a></li><li><a href="global.html#createSignedDidRemoval">createSignedDidRemoval</a></li><li><a href="global.html#createSignedKeyUpdate">createSignedKeyUpdate</a></li><li><a href="global.html#getBytesForStateChange">getBytesForStateChange</a></li><li><a href="global.html#getHexIdentifierFromDID">getHexIdentifierFromDID</a></li><li><a href="global.html#getPublicKeyFromKeyringPair">getPublicKeyFromKeyringPair</a></li><li><a href="global.html#getResolver">getResolver</a></li><li><a href="global.html#getSignatureFromKeyringPair">getSignatureFromKeyringPair</a></li><li><a href="global.html#isHexWithGivenByteSize">isHexWithGivenByteSize</a></li><li><a href="global.html#signDidRemoval">signDidRemoval</a></li><li><a href="global.html#signKeyUpdate">signKeyUpdate</a></li><li><a href="global.html#validateDockDIDHexIdentifier">validateDockDIDHexIdentifier</a></li><li><a href="global.html#validateDockDIDSS58Identifier">validateDockDIDSS58Identifier</a></li></ul>
 </nav>
 
 <br class="clear">
 
 <footer>
-    Documentation generated by <a href="https://github.com/jsdoc/jsdoc">JSDoc 3.6.3</a> on Tue Mar 24 2020 00:15:04 GMT+0000 (Greenwich Mean Time)
+    Documentation generated by <a href="https://github.com/jsdoc/jsdoc">JSDoc 3.6.3</a> on Tue Mar 24 2020 22:00:36 GMT+0000 (Greenwich Mean Time)
 </footer>
 
 <script> prettyPrint(); </script>
