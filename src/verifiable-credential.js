--- conflicted
+++ resolved
@@ -74,24 +74,16 @@
       cert.setIssuer(json.issuer);
     }
 
-<<<<<<< HEAD
-    cert.setStatus(json.credentialStatus || json.status)
-      .setIssuanceDate(json.issuanceDate);
-=======
+
     cert.setStatus(json.credentialStatus || json.status);
 
     if (json.issuanceDate) {
       cert.setIssuanceDate(json.issuanceDate);
     }
->>>>>>> f7ff3fcf
 
     if (json.expirationDate) {
       cert.setExpirationDate(json.expirationDate);
     }
-<<<<<<< HEAD
-
-=======
->>>>>>> f7ff3fcf
 
     Object.assign(cert, json);
     return cert;
