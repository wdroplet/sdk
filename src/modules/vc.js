--- conflicted
+++ resolved
@@ -13,16 +13,8 @@
    * @param {object} keyDoc - key document containing `id`, `controller`, `type`, `privateKeyBase58` and `publicKeyBase58`
    * @returns {EcdsaSepc256k1Signature2019|Ed25519Signature2018} - signature suite.
    */
-<<<<<<< HEAD
   getSuiteFromKeyDoc(keyDoc) {
     switch(keyDoc.type) {
-=======
-  async issue(keyDoc, credential) {
-    const {controller: issuer, type} = keyDoc;
-
-    let suite;
-    switch(type) {
->>>>>>> bf7f2c5f
     case 'EcdsaSecp256k1VerificationKey2019':
       return new EcdsaSepc256k1Signature2019({key: new Secp256k1KeyPair(keyDoc)});
     case 'Ed25519VerificationKey2018':
@@ -38,7 +30,7 @@
    * @param {object} credential - verifiable credential to be signed.
    * @return {object} The signed credential object.
    */
-  async issueCredential (keyDoc, credential) {
+  async issueCredential(keyDoc, credential) {
     const suite = this.getSuiteFromKeyDoc(keyDoc);
     credential.issuer = keyDoc.controller;
     return await issue({
@@ -53,11 +45,7 @@
    * @param {object} credential - verifiable credential to be verified.
    * @return {object} verification result.
    */
-<<<<<<< HEAD
-  async verifyCredential (credential) {
-=======
-  async verify(credential) {
->>>>>>> bf7f2c5f
+  async verifyCredential(credential) {
     return await verifyCredential({
       credential,
       suite: [new Ed25519Signature2018(), new EcdsaSepc256k1Signature2019()],
@@ -72,7 +60,7 @@
    * @param {string} holder - optional presentation holder url
    * @return {object} verifiable presentation.
    */
-  createPresentation (verifiableCredential, id, holder) {
+  createPresentation(verifiableCredential, id, holder) {
     return createPresentation({
       verifiableCredential,
       id,
@@ -88,7 +76,7 @@
    * @param {string} domain - proof domain (optional)
    * @return {Promise<{VerifiablePresentation}>} A VerifiablePresentation with a proof.
    */
-  async signPresentation (presentation, keyDoc, challenge, domain) {
+  async signPresentation(presentation, keyDoc, challenge, domain) {
     // TODO: support other purposes than the default of "authentication"
     const suite = this.getSuiteFromKeyDoc(keyDoc);
     return await signPresentation({
@@ -107,7 +95,7 @@
    * @param {string} domain - proof domain (optional)
    * @return {object} verification result.
    */
-  async verifyPresentation (presentation, challenge, domain) {
+  async verifyPresentation(presentation, challenge, domain) {
     // TODO: support other purposes than the default of "authentication"
     return await verify({
       presentation,
